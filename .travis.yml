--- conflicted
+++ resolved
@@ -99,11 +99,7 @@
           - qt5-default
           - libomp-dev
 
-<<<<<<< HEAD
-    - name: "Coverage (Ubuntu 18.04 Bionic)"
-=======
     - name: "FFmpeg 3.2 GCC (Ubuntu 16.04 Xenial)"
->>>>>>> 816118b6
       env:
         - BUILD_VERSION=ffmpeg32
         - CMAKE_EXTRA_ARGS=""
@@ -128,8 +124,6 @@
           - libswresample2
           - libswscale4
 
-<<<<<<< HEAD
-=======
     - name: "FFmpeg 2 GCC (Ubuntu 16.04 Xenial)"
       env:
         - BUILD_VERSION=ffmpeg2
@@ -145,7 +139,6 @@
           packages:
           - *ff_common
 
->>>>>>> 816118b6
 script:
   - mkdir -p build; cd build;
   - cmake -DCMAKE_BUILD_TYPE:STRING="Debug" ${CMAKE_EXTRA_ARGS} ../
