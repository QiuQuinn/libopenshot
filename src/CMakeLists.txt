####################### CMakeLists.txt (libopenshot) #########################
# @brief CMake build file for libopenshot (used to generate makefiles)
# @author Jonathan Thomas <jonathan@openshot.org>
#
# @section LICENSE
#
# Copyright (c) 2008-2019 OpenShot Studios, LLC
# <http://www.openshotstudios.com/>. This file is part of
# OpenShot Library (libopenshot), an open-source project dedicated to
# delivering high quality video editing and animation solutions to the
# world. For more information visit <http://www.openshot.org/>.
#
# OpenShot Library (libopenshot) is free software: you can redistribute it
# and/or modify it under the terms of the GNU Lesser General Public License
# as published by the Free Software Foundation, either version 3 of the
# License, or (at your option) any later version.
#
# OpenShot Library (libopenshot) is distributed in the hope that it will be
# useful, but WITHOUT ANY WARRANTY; without even the implied warranty of
# MERCHANTABILITY or FITNESS FOR A PARTICULAR PURPOSE. See the
# GNU Lesser General Public License for more details.
#
# You should have received a copy of the GNU Lesser General Public License
# along with OpenShot Library. If not, see <http://www.gnu.org/licenses/>.
################################################################################

# Pick up our include directories from the parent context
include_directories(${OPENSHOT_INCLUDE_DIRS})

####### Display summary of options/dependencies ######
include(FeatureSummary)
#set_property(GLOBAL APPEND PROPERTY FeatureSummary_PKG_TYPES BUILD)
#find_package(FOO)
#set_package_properties(FOO PROPERTIES TYPE BUILD)

################ OPTIONS ##################
# Optional build settings for libopenshot
option(USE_SYSTEM_JSONCPP "Use system installed JsonCpp, if found" ON)
option(DISABLE_BUNDLED_JSONCPP "Don't fall back to bundled JsonCpp" OFF)

################ WINDOWS ##################
# Set some compiler options for Windows
# required for libopenshot-audio headers
IF (WIN32)
	add_definitions( -DIGNORE_JUCE_HYPOT=1 )
	SET(CMAKE_CXX_FLAGS " ${CMAKE_CXX_FLAGS} -include cmath")
ENDIF(WIN32)
IF (APPLE)
	# If you still get errors compiling with GCC 4.8, mac headers need to be patched: http://hamelot.co.uk/programming/osx-gcc-dispatch_block_t-has-not-been-declared-invalid-typedef/
	SET_PROPERTY(GLOBAL PROPERTY JUCE_MAC "JUCE_MAC")
	ADD_DEFINITIONS(-DNDEBUG)
	SET(EXTENSION "mm")

	SET(JUCE_PLATFORM_SPECIFIC_DIR build/macosx/platform_specific_code)
	SET(JUCE_PLATFORM_SPECIFIC_LIBRARIES "-framework Carbon -framework Cocoa -framework CoreFoundation -framework CoreAudio -framework CoreMidi -framework IOKit -framework AGL -framework AudioToolbox -framework QuartzCore -lobjc -framework Accelerate")
ENDIF(APPLE)

################ IMAGE MAGICK ##################
# Set the Quantum Depth that ImageMagick was built with (default to 16 bits)
IF (MAGICKCORE_QUANTUM_DEPTH)
	add_definitions( -DMAGICKCORE_QUANTUM_DEPTH=${MAGICKCORE_QUANTUM_DEPTH} )
ELSE (MAGICKCORE_QUANTUM_DEPTH)
	add_definitions( -DMAGICKCORE_QUANTUM_DEPTH=16 )
ENDIF (MAGICKCORE_QUANTUM_DEPTH)
IF (MAGICKCORE_HDRI_ENABLE)
	add_definitions( -DMAGICKCORE_HDRI_ENABLE=${MAGICKCORE_HDRI_ENABLE} )
ELSE (MAGICKCORE_HDRI_ENABLE)
	add_definitions( -DMAGICKCORE_HDRI_ENABLE=0 )
ENDIF (MAGICKCORE_HDRI_ENABLE)
IF (OPENSHOT_IMAGEMAGICK_COMPATIBILITY)
	add_definitions( -DOPENSHOT_IMAGEMAGICK_COMPATIBILITY=${OPENSHOT_IMAGEMAGICK_COMPATIBILITY} )
ELSE (OPENSHOT_IMAGEMAGICK_COMPATIBILITY)
	add_definitions( -DOPENSHOT_IMAGEMAGICK_COMPATIBILITY=0 )
ENDIF (OPENSHOT_IMAGEMAGICK_COMPATIBILITY)

# Find the ImageMagick++ library
FIND_PACKAGE(ImageMagick COMPONENTS Magick++ MagickWand MagickCore)
IF (ImageMagick_FOUND)
	# Include ImageMagick++ headers (needed for compile)
	include_directories(${ImageMagick_INCLUDE_DIRS})

	# define a global var (used in the C++)
	add_definitions( -DUSE_IMAGEMAGICK=1 )
	SET(CMAKE_SWIG_FLAGS "-DUSE_IMAGEMAGICK=1")

ENDIF (ImageMagick_FOUND)

################### FFMPEG #####################
# Find FFmpeg libraries (used for video encoding / decoding)
FIND_PACKAGE(FFmpeg REQUIRED)

foreach(ffmpeg_comp AVCODEC AVDEVICE AVFORMAT AVFILTER AVUTIL POSTPROC SWSCALE SWRESAMPLE AVRESAMPLE)
    if(${ffmpeg_comp}_FOUND)
        list(APPEND FF_INCLUDES ${${ffmpeg_comp}_INCLUDE_DIRS})
        add_definitions(${${ffmpeg_comp}_DEFINITIONS})
        list(APPEND FF_LIBRARIES ${${ffmpeg_comp}_LIBRARIES})
    endif()
endforeach()
list(REMOVE_DUPLICATES FF_INCLUDES)
include_directories(${FF_INCLUDES})

################# LIBOPENSHOT-AUDIO ###################
# Find JUCE-based openshot Audio libraries
FIND_PACKAGE(OpenShotAudio 0.1.8 REQUIRED)

# Include Juce headers (needed for compile)
include_directories(${LIBOPENSHOT_AUDIO_INCLUDE_DIRS})

################# QT5 ###################
# Find QT5 libraries
foreach(qt_lib Qt5Widgets Qt5Core Qt5Gui Qt5Multimedia Qt5MultimediaWidgets)
    find_package(${qt_lib} REQUIRED)
    # Header files
    include_directories(${${qt_lib}_INCLUDE_DIRS})
    # Compiler definitions
    add_definitions(${${qt_lib}_DEFINITIONS})
    # Other CFLAGS
    set(CMAKE_CXX_FLAGS "${CMAKE_CXX_FLAGS} ${${qt_lib}_EXECUTABLE_COMPILE_FLAGS}")
    # For use when linking
    list(APPEND QT_LIBRARIES ${${qt_lib}_LIBRARIES})
endforeach()

# Manually moc Qt files
qt5_wrap_cpp(MOC_FILES ${QT_HEADER_FILES})

################# BLACKMAGIC DECKLINK ###################
# Find BlackMagic DeckLinkAPI libraries
IF (ENABLE_BLACKMAGIC)
	FIND_PACKAGE(BlackMagic)

	IF (BLACKMAGIC_FOUND)
		# Include Blackmagic headers (needed for compile)
		include_directories(${BLACKMAGIC_INCLUDE_DIR})

		# define a global var (used in the C++)
		add_definitions( -DUSE_BLACKMAGIC=1 )
		SET(CMAKE_SWIG_FLAGS "-DUSE_BLACKMAGIC=1")

	ENDIF (BLACKMAGIC_FOUND)
ENDIF (ENABLE_BLACKMAGIC)

################### ZEROMQ #####################
# Find ZeroMQ library (used for socket communication & logging)

# Some platforms package the header-only cppzmq C++ bindings separately,
# others (Ubuntu) bundle them in with libzmq itself
find_package(cppzmq QUIET)
find_package(ZMQ REQUIRED)

# Include ZeroMQ headers (needed for compile)
include_directories(${ZMQ_INCLUDE_DIRS})
if (cppzmq_FOUND)
    include_directories(${cppzmq_INCLUDE_DIRS})
endif()

################### RESVG #####################
# Find resvg library (used for rendering svg files)
FIND_PACKAGE(RESVG)

# Include resvg headers (optional SVG library)
if (RESVG_FOUND)
   include_directories(${RESVG_INCLUDE_DIRS})

   # define a global var (used in the C++)
   add_definitions( -DUSE_RESVG=1 )
   SET(CMAKE_SWIG_FLAGS "-DUSE_RESVG=1")
endif(RESVG_FOUND)

###############  PROFILING  #################
#set(PROFILER "/usr/lib/libprofiler.so.0.3.2")
#set(PROFILER "/usr/lib/libtcmalloc.so.4")

#### GET LIST OF EFFECT FILES ####
FILE(GLOB EFFECT_FILES "${CMAKE_CURRENT_SOURCE_DIR}/effects/*.cpp")

#### GET LIST OF QT PLAYER FILES ####
FILE(GLOB QT_PLAYER_FILES "${CMAKE_CURRENT_SOURCE_DIR}/Qt/*.cpp")

###############  SET LIBRARY SOURCE FILES  #################
SET ( OPENSHOT_SOURCE_FILES
		AudioBufferSource.cpp
		AudioReaderSource.cpp
		AudioResampler.cpp
		CacheBase.cpp
		CacheDisk.cpp
		CacheMemory.cpp
		ChunkReader.cpp
		ChunkWriter.cpp
		Color.cpp
		Clip.cpp
		ClipBase.cpp
		Coordinate.cpp
		CrashHandler.cpp
		DummyReader.cpp
		ReaderBase.cpp
		RendererBase.cpp
		WriterBase.cpp
		EffectBase.cpp
		${EFFECT_FILES}
		EffectInfo.cpp
		FFmpegReader.cpp
		FFmpegWriter.cpp
		Fraction.cpp
		Frame.cpp
		FrameMapper.cpp
		KeyFrame.cpp
		OpenShotVersion.cpp
		ZmqLogger.cpp
		PlayerBase.cpp
		Point.cpp
		Profiles.cpp
		QtImageReader.cpp
		QtPlayer.cpp
		Settings.cpp
		Timeline.cpp

		# Qt Video Player
		${QT_PLAYER_FILES}
		${MOC_FILES})

# ImageMagic related files
IF (ImageMagick_FOUND)
	SET ( OPENSHOT_SOURCE_FILES ${OPENSHOT_SOURCE_FILES}
			ImageReader.cpp
			ImageWriter.cpp
			TextReader.cpp)
ENDIF (ImageMagick_FOUND)

# BlackMagic related files
IF (BLACKMAGIC_FOUND)
	SET ( OPENSHOT_SOURCE_FILES ${OPENSHOT_SOURCE_FILES}
			DecklinkInput.cpp
			DecklinkReader.cpp
			DecklinkOutput.cpp
			DecklinkWriter.cpp)
ENDIF (BLACKMAGIC_FOUND)


# Get list of headers
file(GLOB_RECURSE headers ${CMAKE_SOURCE_DIR}/include/*.h)

# Disable RPATH
SET(CMAKE_MACOSX_RPATH 0)

############### CREATE LIBRARY #################
# Create shared openshot library
add_library(openshot SHARED
		${OPENSHOT_SOURCE_FILES}
		${headers} )

# Set SONAME and other library properties
set_target_properties(openshot
		PROPERTIES
		VERSION ${PROJECT_VERSION}
		SOVERSION ${PROJECT_SO_VERSION}
		INSTALL_NAME_DIR "${CMAKE_INSTALL_PREFIX}/lib"
		)

<<<<<<< HEAD
################### JSONCPP #####################
# Include jsoncpp headers (needed for JSON parsing)
if (USE_SYSTEM_JSONCPP)
	message(STATUS "Looking for system JsonCpp")
	find_package(JsonCpp)
	if (JSONCPP_FOUND AND NOT TARGET jsoncpp_lib)
		# Create the expected target, for older installs that don't
		add_library(jsoncpp_lib INTERFACE)
		target_include_directories(jsoncpp_lib INTERFACE
			${JSONCPP_INCLUDE_DIRS})
		target_link_libraries(jsoncpp_lib INTERFACE ${JSONCPP_LIBRARY})
	endif ()
endif ()

if (NOT JSONCPP_FOUND AND NOT DISABLE_BUNDLED_JSONCPP)
  message(STATUS "Using embedded JsonCpp (not found or USE_SYSTEM_JSONCPP disabled)")
  if (NOT TARGET jsoncpp_lib)
    add_library(jsoncpp_lib INTERFACE)
    target_include_directories(jsoncpp_lib INTERFACE
      "${PROJECT_SOURCE_DIR}/thirdparty/jsoncpp")
    target_sources(jsoncpp_lib INTERFACE "${PROJECT_SOURCE_DIR}/thirdparty/jsoncpp/jsoncpp.cpp")
    # Because this satisfies the requirement, an installed JsonCpp is optional
    set_package_properties(JsonCpp PROPERTIES TYPE OPTIONAL)
  endif ()
  add_feature_info("JsonCpp (embedded)" TRUE "JsonCpp will be compiled from the bundled sources")
endif ()

if (JSONCPP_FOUND)
  # JsonCpp is actually required, even though we probe for it optionally
  # (This tells feature_summary() to bail if it's not found, later)
  set_package_properties(JsonCpp PROPERTIES TYPE REQUIRED)
endif ()

# If we found any usable JsonCpp, use it. Otherwise, bail.
if (TARGET jsoncpp_lib)
  target_link_libraries(openshot PUBLIC jsoncpp_lib)
endif ()
=======
################### OPENMP #####################
# Check for OpenMP (used for multi-core processing)

# OpenMP is required by FFmpegReader/Writer
find_package(OpenMP REQUIRED)

if(NOT TARGET OpenMP::OpenMP_CXX)
    # Older CMake versions (< 3.9) don't create find targets.
    add_library(OpenMP_TARGET INTERFACE)
    add_library(OpenMP::OpenMP_CXX ALIAS OpenMP_TARGET)
    target_compile_options(OpenMP_TARGET INTERFACE ${OpenMP_CXX_FLAGS})
    find_package(Threads REQUIRED)
    target_link_libraries(OpenMP_TARGET INTERFACE Threads::Threads)
    target_link_libraries(OpenMP_TARGET INTERFACE ${OpenMP_CXX_FLAGS})
endif()

target_link_libraries(openshot PUBLIC OpenMP::OpenMP_CXX)
>>>>>>> 3f5370a8

###############  LINK LIBRARY  #################
SET ( REQUIRED_LIBRARIES
		${LIBOPENSHOT_AUDIO_LIBRARIES}
		${FF_LIBRARIES}
		${QT_LIBRARIES}
		${PROFILER}
		${ZMQ_LIBRARIES}
		)

IF (RESVG_FOUND)
	list(APPEND REQUIRED_LIBRARIES ${RESVG_LIBRARIES})
ENDIF(RESVG_FOUND)


IF (ImageMagick_FOUND)
  list(APPEND REQUIRED_LIBRARIES ${ImageMagick_LIBRARIES})
ENDIF (ImageMagick_FOUND)

IF (BLACKMAGIC_FOUND)
	list(APPEND REQUIRED_LIBRARIES ${BLACKMAGIC_LIBRARY_DIR})
ENDIF (BLACKMAGIC_FOUND)

IF (WIN32)
	# Required for exception handling on Windows
	list(APPEND REQUIRED_LIBRARIES "imagehlp" "dbghelp" )
ENDIF(WIN32)

# Link all referenced libraries
target_link_libraries(openshot PUBLIC ${REQUIRED_LIBRARIES})

# Pick up parameters from OpenMP target and propagate
target_link_libraries(openshot PUBLIC OpenMP::OpenMP_CXX)

############### CLI EXECUTABLE ################
# Create test executable
add_executable(openshot-example examples/Example.cpp)

# Define path to test input files
SET(TEST_MEDIA_PATH "${PROJECT_SOURCE_DIR}/src/examples/")
IF (WIN32)
        STRING(REPLACE "/" "\\\\" TEST_MEDIA_PATH TEST_MEDIA_PATH)
ENDIF(WIN32)
target_compile_definitions(openshot-example PRIVATE
	-DTEST_MEDIA_PATH="${TEST_MEDIA_PATH}" )

# Link test executable to the new library
target_link_libraries(openshot-example openshot)

############### PLAYER EXECUTABLE ################
# Create test executable
add_executable(openshot-player Qt/demo/main.cpp)

# Link test executable to the new library
target_link_libraries(openshot-player openshot)

############### TEST BLACKMAGIC CAPTURE APP ################
IF (BLACKMAGIC_FOUND)
	# Create test executable
	add_executable(openshot-blackmagic
			examples/ExampleBlackmagic.cpp)

	# Link test executable to the new library
	target_link_libraries(openshot-blackmagic openshot)
ENDIF (BLACKMAGIC_FOUND)

############### INCLUDE SWIG BINDINGS ################
add_subdirectory(bindings)

########### PRINT FEATURE SUMMARY ##############
feature_summary(WHAT ALL
    INCLUDE_QUIET_PACKAGES
    FATAL_ON_MISSING_REQUIRED_PACKAGES
    DESCRIPTION "Displaying feature summary\n\nBuild configuration:")

############### INSTALL HEADERS & LIBRARY ################
set(LIB_INSTALL_DIR lib${LIB_SUFFIX}) # determine correct lib folder

# Install primary library
INSTALL(TARGETS openshot
		ARCHIVE DESTINATION ${LIB_INSTALL_DIR}
		LIBRARY DESTINATION ${LIB_INSTALL_DIR}
		RUNTIME DESTINATION ${LIB_INSTALL_DIR}
		COMPONENT library )

INSTALL(DIRECTORY ${CMAKE_SOURCE_DIR}/include/
		DESTINATION ${CMAKE_INSTALL_PREFIX}/include/libopenshot
		FILES_MATCHING PATTERN "*.h")

############### CPACK PACKAGING ##############
IF(MINGW)
	SET(CPACK_GENERATOR "NSIS")
ENDIF(MINGW)
IF(UNIX AND NOT APPLE)
	SET(CPACK_GENERATOR "DEB")
ENDIF(UNIX AND NOT APPLE)
#IF(UNIX AND APPLE)
#	SET(CPACK_GENERATOR "DragNDrop")
#ENDIF(UNIX AND APPLE)
SET(CPACK_DEBIAN_PACKAGE_MAINTAINER "Jonathan Thomas") #required

INCLUDE(CPack)<|MERGE_RESOLUTION|>--- conflicted
+++ resolved
@@ -256,7 +256,6 @@
 		INSTALL_NAME_DIR "${CMAKE_INSTALL_PREFIX}/lib"
 		)
 
-<<<<<<< HEAD
 ################### JSONCPP #####################
 # Include jsoncpp headers (needed for JSON parsing)
 if (USE_SYSTEM_JSONCPP)
@@ -294,7 +293,7 @@
 if (TARGET jsoncpp_lib)
   target_link_libraries(openshot PUBLIC jsoncpp_lib)
 endif ()
-=======
+
 ################### OPENMP #####################
 # Check for OpenMP (used for multi-core processing)
 
@@ -312,7 +311,6 @@
 endif()
 
 target_link_libraries(openshot PUBLIC OpenMP::OpenMP_CXX)
->>>>>>> 3f5370a8
 
 ###############  LINK LIBRARY  #################
 SET ( REQUIRED_LIBRARIES
