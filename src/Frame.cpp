/**
 * @file
 * @brief Source file for Frame class
 * @author Jonathan Thomas <jonathan@openshot.org>
 *
 * @ref License
 */

/* LICENSE
 *
 * Copyright (c) 2008-2019 OpenShot Studios, LLC
 * <http://www.openshotstudios.com/>. This file is part of
 * OpenShot Library (libopenshot), an open-source project dedicated to
 * delivering high quality video editing and animation solutions to the
 * world. For more information visit <http://www.openshot.org/>.
 *
 * OpenShot Library (libopenshot) is free software: you can redistribute it
 * and/or modify it under the terms of the GNU Lesser General Public License
 * as published by the Free Software Foundation, either version 3 of the
 * License, or (at your option) any later version.
 *
 * OpenShot Library (libopenshot) is distributed in the hope that it will be
 * useful, but WITHOUT ANY WARRANTY; without even the implied warranty of
 * MERCHANTABILITY or FITNESS FOR A PARTICULAR PURPOSE. See the
 * GNU Lesser General Public License for more details.
 *
 * You should have received a copy of the GNU Lesser General Public License
 * along with OpenShot Library. If not, see <http://www.gnu.org/licenses/>.
 */

#include "../include/Frame.h"
#include "JuceHeader.h"

#include <QApplication>
#include <QImage>
#include <QPixmap>
#include <QBitmap>
#include <QColor>
#include <QString>
#include <QVector>
#include <QPainter>
#include <QHBoxLayout>
#include <QWidget>
#include <QLabel>
#include <QPointF>
#include <QWidget>

#include <thread>    // for std::this_thread::sleep_for
#include <chrono>    // for std::chrono::milliseconds

using namespace std;
using namespace openshot;

// Constructor - image & audio
Frame::Frame(int64_t number, int width, int height, std::string color, int samples, int channels)
	: audio(std::make_shared<juce::AudioSampleBuffer>(channels, samples)),
	  number(number), width(width), height(height),
	  pixel_ratio(1,1), color(color), qbuffer(NULL),
	  channels(channels), channel_layout(LAYOUT_STEREO),
	  sample_rate(44100),
	  has_audio_data(false), has_image_data(false),
	  max_audio_sample(0)
{
	// zero (fill with silence) the audio buffer
	audio->clear();
}

// Delegating Constructor - blank frame
Frame::Frame() : Frame::Frame(1, 1, 1, "#000000", 0, 2) {};

// Delegating Constructor - image only
Frame::Frame(int64_t number, int width, int height, std::string color)
	: Frame::Frame(number, width, height, color, 0, 2) {};

// Delegating Constructor - audio only
Frame::Frame(int64_t number, int samples, int channels)
	: Frame::Frame(number, 1, 1, "#000000", samples, channels) {};


// Copy constructor
Frame::Frame ( const Frame &other )
{
	// copy pointers and data
	DeepCopy(other);
}

// Assignment operator
Frame& Frame::operator= (const Frame& other)
{
	// copy pointers and data
	DeepCopy(other);

	return *this;
}

// Copy data and pointers from another Frame instance
void Frame::DeepCopy(const Frame& other)
{
	number = other.number;
	channels = other.channels;
	width = other.width;
	height = other.height;
	channel_layout = other.channel_layout;
	has_audio_data = other.has_audio_data;
	has_image_data = other.has_image_data;
	sample_rate = other.sample_rate;
	pixel_ratio = Fraction(other.pixel_ratio.num, other.pixel_ratio.den);
	color = other.color;
	max_audio_sample = other.max_audio_sample;

	if (other.image)
		image = std::make_shared<QImage>(*(other.image));
	if (other.audio)
		audio = std::make_shared<juce::AudioSampleBuffer>(*(other.audio));
	if (other.wave_image)
		wave_image = std::make_shared<QImage>(*(other.wave_image));
}

// Destructor
Frame::~Frame() {
	// Clear all pointers
	image.reset();
	audio.reset();
}

// Display the frame image to the screen (primarily used for debugging reasons)
void Frame::Display()
{
	if (!QApplication::instance()) {
		// Only create the QApplication once
		static int argc = 1;
		static char* argv[1] = {NULL};
		previewApp = std::make_shared<QApplication>(argc, argv);
	}

	// Get preview image
	std::shared_ptr<QImage> previewImage = GetImage();

	// Update the image to reflect the correct pixel aspect ration (i.e. to fix non-squar pixels)
	if (pixel_ratio.num != 1 || pixel_ratio.den != 1)
	{
		// Calculate correct DAR (display aspect ratio)
		int new_width = previewImage->size().width();
		int new_height = previewImage->size().height() * pixel_ratio.Reciprocal().ToDouble();

		// Resize to fix DAR
		previewImage = std::make_shared<QImage>(previewImage->scaled(
			new_width, new_height, Qt::IgnoreAspectRatio, Qt::SmoothTransformation));
	}

	// Create window
	QWidget previewWindow;
	previewWindow.setStyleSheet("background-color: #000000;");
	QHBoxLayout layout;

	// Create label with current frame's image
	QLabel previewLabel;
	previewLabel.setPixmap(QPixmap::fromImage(*previewImage));
	previewLabel.setMask(QPixmap::fromImage(*previewImage).mask());
	layout.addWidget(&previewLabel);

	// Show the window
	previewWindow.setLayout(&layout);
	previewWindow.show();
	previewApp->exec();
}

// Get an audio waveform image
std::shared_ptr<QImage> Frame::GetWaveform(int width, int height, int Red, int Green, int Blue, int Alpha)
{
	// Clear any existing waveform image
	ClearWaveform();

	// Init a list of lines
	QVector<QPointF> lines;
	QVector<QPointF> labels;

	// Calculate width of an image based on the # of samples
	int total_samples = GetAudioSamplesCount();
	if (total_samples > 0)
	{
		// If samples are present...
		int new_height = 200 * audio->getNumChannels();
		int height_padding = 20 * (audio->getNumChannels() - 1);
		int total_height = new_height + height_padding;
		int total_width = 0;

		// Loop through each audio channel
		int Y = 100;
		for (int channel = 0; channel < audio->getNumChannels(); channel++)
		{
			int X = 0;

			// Get audio for this channel
			const float *samples = audio->getReadPointer(channel);

			for (int sample = 0; sample < GetAudioSamplesCount(); sample++, X++)
			{
				// Sample value (scaled to -100 to 100)
				float value = samples[sample] * 100;

				// Append a line segment for each sample
				if (value != 0.0) {
					// LINE
					lines.push_back(QPointF(X,Y));
					lines.push_back(QPointF(X,Y-value));
				}
				else {
					// DOT
					lines.push_back(QPointF(X,Y));
					lines.push_back(QPointF(X,Y));
				}
			}

			// Add Channel Label Coordinate
			labels.push_back(QPointF(5, Y - 5));

			// Increment Y
			Y += (200 + height_padding);
			total_width = X;
		}

		// Create blank image
<<<<<<< HEAD
		wave_image = std::make_shared<QImage>(total_width, total_height, QImage::Format_RGBA8888_Premultiplied);
=======
		wave_image = std::make_shared<QImage>(
			total_width, total_height, QImage::Format_RGBA8888_Premultiplied);
>>>>>>> 29107bc4
		wave_image->fill(QColor(0,0,0,0));

		// Load QPainter with wave_image device
		QPainter painter(wave_image.get());

		// Set pen color
		painter.setPen(QColor(Red, Green, Blue, Alpha));

		// Draw the waveform
		painter.drawLines(lines);
		painter.end();

		// Loop through the channels labels (and draw the text)
		// TODO: Configure Fonts in Qt5 correctly, so the drawText method does not crash
//		painter.setFont(QFont(QString("Arial"), 16, 1, false));
//		for (int channel = 0; channel < labels.size(); channel++) {
//			stringstream label;
//			label << "Channel " << channel;
//		    painter.drawText(labels.at(channel), QString::fromStdString(label.str()));
//		}

		// Resize Image (if requested)
		if (width != total_width || height != total_height) {
			QImage scaled_wave_image = wave_image->scaled(width, height, Qt::IgnoreAspectRatio, Qt::FastTransformation);
			wave_image = std::make_shared<QImage>(scaled_wave_image);
		}
	}
	else
	{
		// No audio samples present
		wave_image = std::make_shared<QImage>(width, height, QImage::Format_RGBA8888_Premultiplied);
		wave_image->fill(QColor(QString::fromStdString("#000000")));
	}

	// Return new image
	return wave_image;
}

// Clear the waveform image (and deallocate its memory)
void Frame::ClearWaveform()
{
	if (wave_image)
		wave_image.reset();
}

// Get an audio waveform image pixels
const unsigned char* Frame::GetWaveformPixels(int width, int height, int Red, int Green, int Blue, int Alpha)
{
	// Get audio wave form image
	wave_image = GetWaveform(width, height, Red, Green, Blue, Alpha);

	// Return array of pixel packets
	return wave_image->constBits();
}

// Display the wave form
void Frame::DisplayWaveform()
{
	// Get audio wave form image
	GetWaveform(720, 480, 0, 123, 255, 255);

	if (!QApplication::instance()) {
		// Only create the QApplication once
		static int argc = 1;
		static char* argv[1] = {NULL};
		previewApp = std::make_shared<QApplication>(argc, argv);
	}

	// Create window
	QWidget previewWindow;
	previewWindow.setStyleSheet("background-color: #000000;");
	QHBoxLayout layout;

	// Create label with current frame's waveform image
	QLabel previewLabel;
	previewLabel.setPixmap(QPixmap::fromImage(*wave_image));
	previewLabel.setMask(QPixmap::fromImage(*wave_image).mask());
	layout.addWidget(&previewLabel);

	// Show the window
	previewWindow.setLayout(&layout);
	previewWindow.show();
	previewApp->exec();

	// Deallocate waveform image
	ClearWaveform();
}

// Get magnitude of range of samples (if channel is -1, return average of all channels for that sample)
float Frame::GetAudioSample(int channel, int sample, int magnitude_range)
{
	if (channel > 0) {
		// return average magnitude for a specific channel/sample range
		return audio->getMagnitude(channel, sample, magnitude_range);

	} else {
		// Return average magnitude for all channels
		return audio->getMagnitude(sample, magnitude_range);
	}
}

// Get an array of sample data
float* Frame::GetAudioSamples(int channel)
{
	// return JUCE audio data for this channel
	return audio->getWritePointer(channel);
}

// Get a planar array of sample data, using any sample rate
float* Frame::GetPlanarAudioSamples(int new_sample_rate, AudioResampler* resampler, int* sample_count)
{
	float *output = NULL;
	juce::AudioSampleBuffer *buffer(audio.get());
	int num_of_channels = audio->getNumChannels();
	int num_of_samples = GetAudioSamplesCount();

	// Resample to new sample rate (if needed)
	if (new_sample_rate != sample_rate)
	{
		// YES, RESAMPLE AUDIO
		resampler->SetBuffer(audio.get(), sample_rate, new_sample_rate);

		// Resample data, and return new buffer pointer
		buffer = resampler->GetResampledBuffer();

		// Update num_of_samples
		num_of_samples = buffer->getNumSamples();
	}

	// INTERLEAVE all samples together (channel 1 + channel 2 + channel 1 + channel 2, etc...)
	output = new float[num_of_channels * num_of_samples];
	int position = 0;

	// Loop through samples in each channel (combining them)
	for (int channel = 0; channel < num_of_channels; channel++)
	{
		for (int sample = 0; sample < num_of_samples; sample++)
		{
			// Add sample to output array
			output[position] = buffer->getReadPointer(channel)[sample];

			// increment position
			position++;
		}
	}

	// Update sample count (since it might have changed due to resampling)
	*sample_count = num_of_samples;

	// return combined array
	return output;
}


// Get an array of sample data (all channels interleaved together), using any sample rate
float* Frame::GetInterleavedAudioSamples(int new_sample_rate, AudioResampler* resampler, int* sample_count)
{
	float *output = NULL;
	juce::AudioSampleBuffer *buffer(audio.get());
	int num_of_channels = audio->getNumChannels();
	int num_of_samples = GetAudioSamplesCount();

	// Resample to new sample rate (if needed)
	if (new_sample_rate != sample_rate && resampler)
	{
		// YES, RESAMPLE AUDIO
		resampler->SetBuffer(audio.get(), sample_rate, new_sample_rate);

		// Resample data, and return new buffer pointer
		buffer = resampler->GetResampledBuffer();

		// Update num_of_samples
		num_of_samples = buffer->getNumSamples();
	}

	// INTERLEAVE all samples together (channel 1 + channel 2 + channel 1 + channel 2, etc...)
	output = new float[num_of_channels * num_of_samples];
	int position = 0;

	// Loop through samples in each channel (combining them)
	for (int sample = 0; sample < num_of_samples; sample++)
	{
		for (int channel = 0; channel < num_of_channels; channel++)
		{
			// Add sample to output array
			output[position] = buffer->getReadPointer(channel)[sample];

			// increment position
			position++;
		}
	}

	// Update sample count (since it might have changed due to resampling)
	*sample_count = num_of_samples;

	// return combined array
	return output;
}

// Get number of audio channels
int Frame::GetAudioChannelsCount()
{
    const GenericScopedLock<juce::CriticalSection> lock(addingAudioSection);
	if (audio)
		return audio->getNumChannels();
	else
		return 0;
}

// Get number of audio samples
int Frame::GetAudioSamplesCount()
{
    const GenericScopedLock<juce::CriticalSection> lock(addingAudioSection);
	return max_audio_sample;
}

juce::AudioSampleBuffer *Frame::GetAudioSampleBuffer()
{
    return audio.get();
}

// Get the size in bytes of this frame (rough estimate)
int64_t Frame::GetBytes()
{
	int64_t total_bytes = 0;
	if (image)
		total_bytes += (width * height * sizeof(char) * 4);
	if (audio) {
		// approximate audio size (sample rate / 24 fps)
		total_bytes += (sample_rate / 24.0) * sizeof(float);
	}

	// return size of this frame
	return total_bytes;
}

// Get pixel data (as packets)
const unsigned char* Frame::GetPixels()
{
	// Check for blank image
	if (!image)
		// Fill with black
		AddColor(width, height, color);

	// Return array of pixel packets
	return image->constBits();
}

// Get pixel data (for only a single scan-line)
const unsigned char* Frame::GetPixels(int row)
{
	// Check for blank image
	if (!image)
		// Fill with black
		AddColor(width, height, color);

	// Return array of pixel packets
	return image->constScanLine(row);
}

// Check a specific pixel color value (returns True/False)
bool Frame::CheckPixel(int row, int col, int red, int green, int blue, int alpha, int threshold) {
	int col_pos = col * 4; // Find column array position
	if (!image || row < 0 || row >= (height - 1) ||
		col_pos < 0 || col_pos >= (width - 1) ) {
		// invalid row / col
		return false;
	}
	// Check pixel color
	const unsigned char* pixels = GetPixels(row);
	if (pixels[col_pos + 0] >= (red - threshold) && pixels[col_pos + 0] <= (red + threshold) &&
		pixels[col_pos + 1] >= (green - threshold) && pixels[col_pos + 1] <= (green + threshold) &&
		pixels[col_pos + 2] >= (blue - threshold) && pixels[col_pos + 2] <= (blue + threshold) &&
		pixels[col_pos + 3] >= (alpha - threshold) && pixels[col_pos + 3] <= (alpha + threshold)) {
		// Pixel color matches successfully
		return true;
	} else {
		// Pixel color does not match
		return false;
	}
}

// Set Pixel Aspect Ratio
void Frame::SetPixelRatio(int num, int den)
{
	pixel_ratio.num = num;
	pixel_ratio.den = den;
}

// Set frame number
void Frame::SetFrameNumber(int64_t new_number)
{
	number = new_number;
}

// Calculate the # of samples per video frame (for a specific frame number and frame rate)
int Frame::GetSamplesPerFrame(int64_t number, Fraction fps, int sample_rate, int channels)
{
	// Get the total # of samples for the previous frame, and the current frame (rounded)
	double fps_rate = fps.Reciprocal().ToDouble();

	// Determine previous samples total, and make sure it's evenly divisible by the # of channels
	double previous_samples = (sample_rate * fps_rate) * (number - 1);
	double previous_samples_remainder = fmod(previous_samples, (double)channels); // subtract the remainder to the total (to make it evenly divisible)
	previous_samples -= previous_samples_remainder;

	// Determine the current samples total, and make sure it's evenly divisible by the # of channels
	double total_samples = (sample_rate * fps_rate) * number;
	double total_samples_remainder = fmod(total_samples, (double)channels); // subtract the remainder to the total (to make it evenly divisible)
	total_samples -= total_samples_remainder;

	// Subtract the previous frame's total samples with this frame's total samples.  Not all sample rates can
	// be evenly divided into frames, so each frame can have have different # of samples.
	int samples_per_frame = round(total_samples - previous_samples);
	if (samples_per_frame < 0)
		samples_per_frame = 0;
	return samples_per_frame;
}

// Calculate the # of samples per video frame (for the current frame number)
int Frame::GetSamplesPerFrame(Fraction fps, int sample_rate, int channels)
{
	return GetSamplesPerFrame(number, fps, sample_rate, channels);
}

// Get height of image
int Frame::GetHeight()
{
	return height;
}

// Get height of image
int Frame::GetWidth()
{
	return width;
}

// Get the original sample rate of this frame's audio data
int Frame::SampleRate()
{
	return sample_rate;
}

// Get the original sample rate of this frame's audio data
ChannelLayout Frame::ChannelsLayout()
{
	return channel_layout;
}


// Save the frame image to the specified path.  The image format is determined from the extension (i.e. image.PNG, image.JPEG)
void Frame::Save(std::string path, float scale, std::string format, int quality)
{
	// Get preview image
	std::shared_ptr<QImage> previewImage = GetImage();

	// scale image if needed
	if (fabs(scale) > 1.001 || fabs(scale) < 0.999)
	{
		int new_width = width;
		int new_height = height;

		// Update the image to reflect the correct pixel aspect ration (i.e. to fix non-squar pixels)
		if (pixel_ratio.num != 1 || pixel_ratio.den != 1)
		{
			// Calculate correct DAR (display aspect ratio)
			int new_width = previewImage->size().width();
			int new_height = previewImage->size().height() * pixel_ratio.Reciprocal().ToDouble();

			// Resize to fix DAR
			previewImage = std::make_shared<QImage>(previewImage->scaled(
				new_width, new_height,
				Qt::IgnoreAspectRatio, Qt::SmoothTransformation));
		}

		// Resize image
		previewImage = std::make_shared<QImage>(previewImage->scaled(
			new_width * scale, new_height * scale,
			Qt::KeepAspectRatio, Qt::SmoothTransformation));
	}

	// Save image
	previewImage->save(QString::fromStdString(path), format.c_str(), quality);
}

// Thumbnail the frame image to the specified path.  The image format is determined from the extension (i.e. image.PNG, image.JPEG)
void Frame::Thumbnail(std::string path, int new_width, int new_height, std::string mask_path, std::string overlay_path,
		std::string background_color, bool ignore_aspect, std::string format, int quality, float rotate) {

	// Create blank thumbnail image & fill background color
	auto thumbnail = std::make_shared<QImage>(
		new_width, new_height, QImage::Format_RGBA8888_Premultiplied);
	thumbnail->fill(QColor(QString::fromStdString(background_color)));

	// Create painter
	QPainter painter(thumbnail.get());
	painter.setRenderHints(QPainter::Antialiasing | QPainter::SmoothPixmapTransform | QPainter::TextAntialiasing, true);

	// Get preview image
	std::shared_ptr<QImage> previewImage = GetImage();

	// Update the image to reflect the correct pixel aspect ration (i.e. to fix non-squar pixels)
	if (pixel_ratio.num != 1 || pixel_ratio.den != 1)
	{
		// Calculate correct DAR (display aspect ratio)
		int aspect_width = previewImage->size().width();
		int aspect_height = previewImage->size().height() * pixel_ratio.Reciprocal().ToDouble();

		// Resize to fix DAR
		previewImage = std::make_shared<QImage>(previewImage->scaled(
			aspect_width, aspect_height,
			Qt::IgnoreAspectRatio, Qt::SmoothTransformation));
	}

	// Resize frame image
	if (ignore_aspect)
		// Ignore aspect ratio
		previewImage = std::make_shared<QImage>(previewImage->scaled(
			new_width, new_height,
			Qt::IgnoreAspectRatio, Qt::SmoothTransformation));
	else
		// Maintain aspect ratio
		previewImage = std::make_shared<QImage>(previewImage->scaled(
			new_width, new_height,
			Qt::KeepAspectRatio, Qt::SmoothTransformation));

	// Composite frame image onto background (centered)
	int x = (new_width - previewImage->size().width()) / 2.0; // center
	int y = (new_height - previewImage->size().height()) / 2.0; // center
	painter.setCompositionMode(QPainter::CompositionMode_SourceOver);


	// Create transform and rotate (if needed)
	QTransform transform;
	float origin_x = previewImage->width() / 2.0;
	float origin_y = previewImage->height() / 2.0;
	transform.translate(origin_x, origin_y);
	transform.rotate(rotate);
	transform.translate(-origin_x,-origin_y);
	painter.setTransform(transform);

	// Draw image onto QImage
	painter.drawImage(x, y, *previewImage);


	// Overlay Image (if any)
	if (overlay_path != "") {
		// Open overlay
		auto overlay = std::make_shared<QImage>();
		overlay->load(QString::fromStdString(overlay_path));

		// Set pixel format
		overlay = std::make_shared<QImage>(
			overlay->convertToFormat(QImage::Format_RGBA8888_Premultiplied));

		// Resize to fit
		overlay = std::make_shared<QImage>(overlay->scaled(
			new_width, new_height, Qt::IgnoreAspectRatio, Qt::SmoothTransformation));

		// Composite onto thumbnail
		painter.setCompositionMode(QPainter::CompositionMode_SourceOver);
		painter.drawImage(0, 0, *overlay);
	}


	// Mask Image (if any)
	if (mask_path != "") {
		// Open mask
		auto mask = std::make_shared<QImage>();
		mask->load(QString::fromStdString(mask_path));

		// Set pixel format
		mask = std::make_shared<QImage>(
			mask->convertToFormat(QImage::Format_RGBA8888_Premultiplied));

		// Resize to fit
		mask = std::make_shared<QImage>(mask->scaled(
			new_width, new_height, Qt::IgnoreAspectRatio, Qt::SmoothTransformation));

		// Negate mask
		mask->invertPixels();

		// Get pixels
		unsigned char *pixels = (unsigned char *) thumbnail->bits();
		const unsigned char *mask_pixels = (const unsigned char *) mask->constBits();

		// Convert the mask image to grayscale
		// Loop through pixels
		for (int pixel = 0, byte_index=0; pixel < new_width * new_height; pixel++, byte_index+=4)
		{
			// Get the RGB values from the pixel
			int gray_value = qGray(mask_pixels[byte_index], mask_pixels[byte_index] + 1, mask_pixels[byte_index] + 2);
			int Frame_Alpha = pixels[byte_index + 3];
			int Mask_Value = constrain(Frame_Alpha - gray_value);

			// Set all alpha pixels to gray value
			pixels[byte_index + 3] = Mask_Value;
		}
	}


	// End painter
	painter.end();

	// Save image
	thumbnail->save(QString::fromStdString(path), format.c_str(), quality);
}

// Constrain a color value from 0 to 255
int Frame::constrain(int color_value)
{
	// Constrain new color from 0 to 255
	if (color_value < 0)
		color_value = 0;
	else if (color_value > 255)
		color_value = 255;

	return color_value;
}

// Add (or replace) pixel data to the frame (based on a solid color)
void Frame::AddColor(int new_width, int new_height, std::string new_color)
{
	// Set color
	color = new_color;

	// Create new image object, and fill with pixel data
	const GenericScopedLock<juce::CriticalSection> lock(addingImageSection);
	#pragma omp critical (AddImage)
	{
		image = std::make_shared<QImage>(new_width, new_height, QImage::Format_RGBA8888_Premultiplied);

		// Fill with solid color
		image->fill(QColor(QString::fromStdString(color)));
	}
	// Update height and width
	width = image->width();
	height = image->height();
	has_image_data = true;
}

// Add (or replace) pixel data to the frame
void Frame::AddImage(
	int new_width, int new_height, int bytes_per_pixel,
	QImage::Format type, const unsigned char *pixels_)
{
	// Create new buffer
	{
		const GenericScopedLock<juce::CriticalSection> lock(addingImageSection);
		int buffer_size = new_width * new_height * bytes_per_pixel;
		qbuffer = new unsigned char[buffer_size]();

		// Copy buffer data
		memcpy((unsigned char*)qbuffer, pixels_, buffer_size);

	}  // Release addingImageSection lock

	// Create new image object from pixel data
	auto new_image = std::make_shared<QImage>(
		qbuffer,
		new_width, new_height,
		new_width * bytes_per_pixel,
		type,
		(QImageCleanupFunction) &openshot::Frame::cleanUpBuffer,
		(void*) qbuffer
	);
	AddImage(new_image);
}

// Add (or replace) pixel data to the frame
void Frame::AddImage(std::shared_ptr<QImage> new_image)
{
	// Ignore blank images
	if (!new_image)
		return;

	// assign image data
	const GenericScopedLock<juce::CriticalSection> lock(addingImageSection);
	#pragma omp critical (AddImage)
	{
		image = new_image;

		// Always convert to Format_RGBA8888_Premultiplied (if different)
		if (image->format() != QImage::Format_RGBA8888_Premultiplied)
			*image = image->convertToFormat(QImage::Format_RGBA8888_Premultiplied);

		// Update height and width
		width = image->width();
		height = image->height();
		has_image_data = true;
	}
}

// Add (or replace) pixel data to the frame (for only the odd or even lines)
void Frame::AddImage(std::shared_ptr<QImage> new_image, bool only_odd_lines)
{
	// Ignore blank new_image
	if (!new_image)
		return;

	// Check for blank source image
	if (!image) {
		// Replace the blank source image
		AddImage(new_image);

	} else {
		// Ignore image of different sizes or formats
		bool ret=false;
		#pragma omp critical (AddImage)
		{
			if (image == new_image || image->size() != new_image->size()) {
				ret = true;
			}
			else if (new_image->format() != QImage::Format_RGBA8888_Premultiplied) {
<<<<<<< HEAD
				new_image = std::make_shared<QImage>(new_image->convertToFormat(QImage::Format_RGBA8888_Premultiplied));
=======
				new_image = std::make_shared<QImage>(
					new_image->convertToFormat(QImage::Format_RGBA8888_Premultiplied));
>>>>>>> 29107bc4
			}
		}
		if (ret) {
			return;
		}

		// Get the frame's image
		const GenericScopedLock<juce::CriticalSection> lock(addingImageSection);
		#pragma omp critical (AddImage)
		{
			unsigned char *pixels = image->bits();
			const unsigned char *new_pixels = new_image->constBits();

			// Loop through the scanlines of the image (even or odd)
			int start = 0;
			if (only_odd_lines)
				start = 1;

			for (int row = start; row < image->height(); row += 2) {
				int offset = row * image->bytesPerLine();
				memcpy(pixels + offset, new_pixels + offset, image->bytesPerLine());
			}

			// Update height and width
			height = image->height();
			width = image->width();
			has_image_data = true;
		}
	}
}


// Resize audio container to hold more (or less) samples and channels
void Frame::ResizeAudio(int channels, int length, int rate, ChannelLayout layout)
{
    const GenericScopedLock<juce::CriticalSection> lock(addingAudioSection);

    // Resize JUCE audio buffer
	audio->setSize(channels, length, true, true, false);
	channel_layout = layout;
	sample_rate = rate;

	// Calculate max audio sample added
	max_audio_sample = length;
}

// Add audio samples to a specific channel
void Frame::AddAudio(bool replaceSamples, int destChannel, int destStartSample, const float* source, int numSamples, float gainToApplyToSource = 1.0f) {
	const GenericScopedLock<juce::CriticalSection> lock(addingAudioSection);
	#pragma omp critical (adding_audio)
    {
		// Clamp starting sample to 0
		int destStartSampleAdjusted = max(destStartSample, 0);

		// Extend audio container to hold more (or less) samples and channels.. if needed
		int new_length = destStartSampleAdjusted + numSamples;
		int new_channel_length = audio->getNumChannels();
		if (destChannel >= new_channel_length)
			new_channel_length = destChannel + 1;
		if (new_length > audio->getNumSamples() || new_channel_length > audio->getNumChannels())
			audio->setSize(new_channel_length, new_length, true, true, false);

		// Clear the range of samples first (if needed)
		if (replaceSamples)
			audio->clear(destChannel, destStartSampleAdjusted, numSamples);

		// Add samples to frame's audio buffer
		audio->addFrom(destChannel, destStartSampleAdjusted, source, numSamples, gainToApplyToSource);
		has_audio_data = true;

		// Calculate max audio sample added
		if (new_length > max_audio_sample)
			max_audio_sample = new_length;
	}
}

// Apply gain ramp (i.e. fading volume)
void Frame::ApplyGainRamp(int destChannel, int destStartSample, int numSamples, float initial_gain = 0.0f, float final_gain = 1.0f)
{
    const GenericScopedLock<juce::CriticalSection> lock(addingAudioSection);

    // Apply gain ramp
	audio->applyGainRamp(destChannel, destStartSample, numSamples, initial_gain, final_gain);
}

// Get pointer to Magick++ image object
std::shared_ptr<QImage> Frame::GetImage()
{
	// Check for blank image
	if (!image)
		// Fill with black
		AddColor(width, height, color);

	return image;
}

#ifdef USE_IMAGEMAGICK
// Get pointer to ImageMagick image object
std::shared_ptr<Magick::Image> Frame::GetMagickImage()
{
	// Check for blank image
	if (!image)
		// Fill with black
		AddColor(width, height, "#000000");

	// Get the pixels from the frame image
	const QRgb *tmpBits = (const QRgb*)image->constBits();

	// Create new image object, and fill with pixel data
	auto magick_image = std::make_shared<Magick::Image>(
		image->width(), image->height(),"RGBA", Magick::CharPixel, tmpBits);

	// Give image a transparent background color
	magick_image->backgroundColor(Magick::Color("none"));
	magick_image->virtualPixelMethod(Magick::TransparentVirtualPixelMethod);
	MAGICK_IMAGE_ALPHA(magick_image, true);

	return magick_image;
}
#endif

#ifdef USE_IMAGEMAGICK
// Get pointer to QImage of frame
void Frame::AddMagickImage(std::shared_ptr<Magick::Image> new_image)
{
	const int BPP = 4;
	const std::size_t bufferSize = new_image->columns() * new_image->rows() * BPP;

	/// Use realloc for fast memory allocation.
	/// TODO: consider locking the buffer for mt safety
	//qbuffer = reinterpret_cast<unsigned char*>(realloc(qbuffer, bufferSize));
	qbuffer = new unsigned char[bufferSize]();
	unsigned char *buffer = (unsigned char*)qbuffer;

	MagickCore::ExceptionInfo exception;
	// TODO: Actually do something, if we get an exception here
	MagickCore::ExportImagePixels(new_image->constImage(), 0, 0, new_image->columns(), new_image->rows(), "RGBA", Magick::CharPixel, buffer, &exception);

	// Create QImage of frame data
	image = std::make_shared<QImage>(
		qbuffer, width, height, width * BPP, QImage::Format_RGBA8888_Premultiplied,
		(QImageCleanupFunction) &cleanUpBuffer, (void*) qbuffer);

	// Update height and width
	width = image->width();
	height = image->height();
	has_image_data = true;
}
#endif

// Play audio samples for this frame
void Frame::Play()
{
	// Check if samples are present
	if (!GetAudioSamplesCount())
		return;

	juce::AudioDeviceManager deviceManager;
	juce::String error = deviceManager.initialise (
	        0, /* number of input channels */
	        2, /* number of output channels */
	        0, /* no XML settings.. */
	        true  /* select default device on failure */);

	// Output error (if any)
	if (error.isNotEmpty()) {
		cout << "Error on initialise(): " << error << endl;
	}

	juce::AudioSourcePlayer audioSourcePlayer;
	deviceManager.addAudioCallback (&audioSourcePlayer);

	std::unique_ptr<AudioBufferSource> my_source;
	my_source.reset (new AudioBufferSource (audio.get()));

	// Create TimeSliceThread for audio buffering
	juce::TimeSliceThread my_thread("Audio buffer thread");

	// Start thread
	my_thread.startThread();

	juce::AudioTransportSource transport1;
	transport1.setSource (my_source.get(),
			5000, // tells it to buffer this many samples ahead
			&my_thread,
			(double) sample_rate,
			audio->getNumChannels()); // sample rate of source
	transport1.setPosition (0);
	transport1.setGain(1.0);


	// Create MIXER
	juce::MixerAudioSource mixer;
	mixer.addInputSource(&transport1, false);
	audioSourcePlayer.setSource (&mixer);

	// Start transports
	transport1.start();

	while (transport1.isPlaying())
	{
		cout << "playing" << endl;
		std::this_thread::sleep_for(std::chrono::seconds(1));
	}

	cout << "DONE!!!" << endl;

	transport1.stop();
    transport1.setSource (0);
    audioSourcePlayer.setSource (0);
    my_thread.stopThread(500);
    deviceManager.removeAudioCallback (&audioSourcePlayer);
    deviceManager.closeAudioDevice();
    deviceManager.removeAllChangeListeners();
    deviceManager.dispatchPendingMessages();

	cout << "End of Play()" << endl;


}

// Clean up buffer after QImage is deleted
void Frame::cleanUpBuffer(void *info)
{
	if (info)
	{
		// Remove buffer since QImage tells us to
		unsigned char* ptr_to_qbuffer = (unsigned char*) info;
		delete[] ptr_to_qbuffer;
	}
}

// Add audio silence
void Frame::AddAudioSilence(int numSamples)
{
    const GenericScopedLock<juce::CriticalSection> lock(addingAudioSection);

    // Resize audio container
	audio->setSize(channels, numSamples, false, true, false);
	audio->clear();
	has_audio_data = true;

	// Calculate max audio sample added
	if (numSamples > max_audio_sample)
		max_audio_sample = numSamples;
}<|MERGE_RESOLUTION|>--- conflicted
+++ resolved
@@ -221,12 +221,8 @@
 		}
 
 		// Create blank image
-<<<<<<< HEAD
-		wave_image = std::make_shared<QImage>(total_width, total_height, QImage::Format_RGBA8888_Premultiplied);
-=======
 		wave_image = std::make_shared<QImage>(
 			total_width, total_height, QImage::Format_RGBA8888_Premultiplied);
->>>>>>> 29107bc4
 		wave_image->fill(QColor(0,0,0,0));
 
 		// Load QPainter with wave_image device
@@ -841,12 +837,8 @@
 				ret = true;
 			}
 			else if (new_image->format() != QImage::Format_RGBA8888_Premultiplied) {
-<<<<<<< HEAD
-				new_image = std::make_shared<QImage>(new_image->convertToFormat(QImage::Format_RGBA8888_Premultiplied));
-=======
 				new_image = std::make_shared<QImage>(
 					new_image->convertToFormat(QImage::Format_RGBA8888_Premultiplied));
->>>>>>> 29107bc4
 			}
 		}
 		if (ret) {
