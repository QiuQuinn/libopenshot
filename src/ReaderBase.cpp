/**
 * @file
 * @brief Source file for ReaderBase class
 * @author Jonathan Thomas <jonathan@openshot.org>
 *
 * @ref License
 */

/* LICENSE
 *
 * Copyright (c) 2008-2019 OpenShot Studios, LLC
 * <http://www.openshotstudios.com/>. This file is part of
 * OpenShot Library (libopenshot), an open-source project dedicated to
 * delivering high quality video editing and animation solutions to the
 * world. For more information visit <http://www.openshot.org/>.
 *
 * OpenShot Library (libopenshot) is free software: you can redistribute it
 * and/or modify it under the terms of the GNU Lesser General Public License
 * as published by the Free Software Foundation, either version 3 of the
 * License, or (at your option) any later version.
 *
 * OpenShot Library (libopenshot) is distributed in the hope that it will be
 * useful, but WITHOUT ANY WARRANTY; without even the implied warranty of
 * MERCHANTABILITY or FITNESS FOR A PARTICULAR PURPOSE. See the
 * GNU Lesser General Public License for more details.
 *
 * You should have received a copy of the GNU Lesser General Public License
 * along with OpenShot Library. If not, see <http://www.gnu.org/licenses/>.
 */

#include "../include/ReaderBase.h"

using namespace openshot;

/// Constructor for the base reader, where many things are initialized.
ReaderBase::ReaderBase()
{
	// Initialize info struct
	info.has_video = false;
	info.has_audio = false;
	info.has_single_image = false;
	info.duration = 0.0;
	info.file_size = 0;
	info.height = 0;
	info.width = 0;
	info.pixel_format = -1;
	info.fps = Fraction();
	info.video_bit_rate = 0;
	info.pixel_ratio = Fraction();
	info.display_ratio = Fraction();
	info.vcodec = "";
	info.video_length = 0;
	info.video_stream_index = -1;
	info.video_timebase = Fraction();
	info.interlaced_frame = false;
	info.top_field_first = true;
	info.acodec = "";
	info.audio_bit_rate = 0;
	info.sample_rate = 0;
	info.channels = 0;
	info.channel_layout = LAYOUT_MONO;
	info.audio_stream_index = -1;
	info.audio_timebase = Fraction();

	// Init parent clip
	parent = NULL;
}

// Display file information
void ReaderBase::DisplayInfo() {
	std::cout << std::fixed << std::setprecision(2) << std::boolalpha;
	std::cout << "----------------------------" << std::endl;
	std::cout << "----- File Information -----" << std::endl;
	std::cout << "----------------------------" << std::endl;
	std::cout << "--> Has Video: " << info.has_video << std::endl;
	std::cout << "--> Has Audio: " << info.has_audio << std::endl;
	std::cout << "--> Has Single Image: " << info.has_single_image << std::endl;
	std::cout << "--> Duration: " << info.duration << " Seconds" << std::endl;
	std::cout << "--> File Size: " << double(info.file_size) / 1024 / 1024 << " MB" << std::endl;
	std::cout << "----------------------------" << std::endl;
	std::cout << "----- Video Attributes -----" << std::endl;
	std::cout << "----------------------------" << std::endl;
	std::cout << "--> Width: " << info.width << std::endl;
	std::cout << "--> Height: " << info.height << std::endl;
	std::cout << "--> Pixel Format: " << info.pixel_format << std::endl;
	std::cout << "--> Frames Per Second: " << info.fps.ToDouble() << " (" << info.fps.num << "/" << info.fps.den << ")" << std::endl;
	std::cout << "--> Video Bit Rate: " << info.video_bit_rate/1000 << " kb/s" << std::endl;
	std::cout << "--> Pixel Ratio: " << info.pixel_ratio.ToDouble() << " (" << info.pixel_ratio.num << "/" << info.pixel_ratio.den << ")" << std::endl;
	std::cout << "--> Display Aspect Ratio: " << info.display_ratio.ToDouble() << " (" << info.display_ratio.num << "/" << info.display_ratio.den << ")" << std::endl;
	std::cout << "--> Video Codec: " << info.vcodec << std::endl;
	std::cout << "--> Video Length: " << info.video_length << " Frames" << std::endl;
	std::cout << "--> Video Stream Index: " << info.video_stream_index << std::endl;
	std::cout << "--> Video Timebase: " << info.video_timebase.ToDouble() << " (" << info.video_timebase.num << "/" << info.video_timebase.den << ")" << std::endl;
	std::cout << "--> Interlaced: " << info.interlaced_frame << std::endl;
	std::cout << "--> Interlaced: Top Field First: " << info.top_field_first << std::endl;
	std::cout << "----------------------------" << std::endl;
	std::cout << "----- Audio Attributes -----" << std::endl;
	std::cout << "----------------------------" << std::endl;
	std::cout << "--> Audio Codec: " << info.acodec << std::endl;
	std::cout << "--> Audio Bit Rate: " << info.audio_bit_rate/1000 << " kb/s" << std::endl;
	std::cout << "--> Sample Rate: " << info.sample_rate << " Hz" << std::endl;
	std::cout << "--> # of Channels: " << info.channels << std::endl;
	std::cout << "--> Channel Layout: " << info.channel_layout << std::endl;
	std::cout << "--> Audio Stream Index: " << info.audio_stream_index << std::endl;
	std::cout << "--> Audio Timebase: " << info.audio_timebase.ToDouble() << " (" << info.audio_timebase.num << "/" << info.audio_timebase.den << ")" << std::endl;
	std::cout << "----------------------------" << std::endl;
	std::cout << "--------- Metadata ---------" << std::endl;
	std::cout << "----------------------------" << std::endl;

	// Iterate through metadata
	for (auto it : info.metadata)
		std::cout << "--> " << it.first << ": " << it.second << std::endl;
}

// Generate Json::Value for this object
Json::Value ReaderBase::JsonValue() const {

	// Create root json object
	Json::Value root;
	root["has_video"] = info.has_video;
	root["has_audio"] = info.has_audio;
	root["has_single_image"] = info.has_single_image;
	root["duration"] = info.duration;
	std::stringstream filesize_stream;
	filesize_stream << info.file_size;
	root["file_size"] = filesize_stream.str();
	root["height"] = info.height;
	root["width"] = info.width;
	root["pixel_format"] = info.pixel_format;
	root["fps"] = Json::Value(Json::objectValue);
	root["fps"]["num"] = info.fps.num;
	root["fps"]["den"] = info.fps.den;
	root["video_bit_rate"] = info.video_bit_rate;
	root["pixel_ratio"] = Json::Value(Json::objectValue);
	root["pixel_ratio"]["num"] = info.pixel_ratio.num;
	root["pixel_ratio"]["den"] = info.pixel_ratio.den;
	root["display_ratio"] = Json::Value(Json::objectValue);
	root["display_ratio"]["num"] = info.display_ratio.num;
	root["display_ratio"]["den"] = info.display_ratio.den;
	root["vcodec"] = info.vcodec;
	std::stringstream video_length_stream;
	video_length_stream << info.video_length;
	root["video_length"] = video_length_stream.str();
	root["video_stream_index"] = info.video_stream_index;
	root["video_timebase"] = Json::Value(Json::objectValue);
	root["video_timebase"]["num"] = info.video_timebase.num;
	root["video_timebase"]["den"] = info.video_timebase.den;
	root["interlaced_frame"] = info.interlaced_frame;
	root["top_field_first"] = info.top_field_first;
	root["acodec"] = info.acodec;
	root["audio_bit_rate"] = info.audio_bit_rate;
	root["sample_rate"] = info.sample_rate;
	root["channels"] = info.channels;
	root["channel_layout"] = info.channel_layout;
	root["audio_stream_index"] = info.audio_stream_index;
	root["audio_timebase"] = Json::Value(Json::objectValue);
	root["audio_timebase"]["num"] = info.audio_timebase.num;
	root["audio_timebase"]["den"] = info.audio_timebase.den;

	// Append metadata map
	root["metadata"] = Json::Value(Json::objectValue);
<<<<<<< HEAD
	std::map<std::string, std::string>::const_iterator it;
	for (it = info.metadata.begin(); it != info.metadata.end(); it++)
		root["metadata"][it->first] = it->second;
=======
	for (auto it : info.metadata)
		root["metadata"][it.first] = it.second;
>>>>>>> 49972b21

	// return JsonValue
	return root;
}

// Load Json::Value into this object
void ReaderBase::SetJsonValue(const Json::Value root) {

	// Set data from Json (if key is found)
	if (!root["has_video"].isNull())
		info.has_video = root["has_video"].asBool();
	if (!root["has_audio"].isNull())
		info.has_audio = root["has_audio"].asBool();
	if (!root["has_single_image"].isNull())
		info.has_single_image = root["has_single_image"].asBool();
	if (!root["duration"].isNull())
		info.duration = root["duration"].asDouble();
	if (!root["file_size"].isNull())
		info.file_size = std::stoll(root["file_size"].asString());
	if (!root["height"].isNull())
		info.height = root["height"].asInt();
	if (!root["width"].isNull())
		info.width = root["width"].asInt();
	if (!root["pixel_format"].isNull())
		info.pixel_format = root["pixel_format"].asInt();
	if (!root["fps"].isNull() && root["fps"].isObject()) {
		if (!root["fps"]["num"].isNull())
			info.fps.num = root["fps"]["num"].asInt();
		if (!root["fps"]["den"].isNull())
		info.fps.den = root["fps"]["den"].asInt();
	}
	if (!root["video_bit_rate"].isNull())
		info.video_bit_rate = root["video_bit_rate"].asInt();
	if (!root["pixel_ratio"].isNull() && root["pixel_ratio"].isObject()) {
		if (!root["pixel_ratio"]["num"].isNull())
			info.pixel_ratio.num = root["pixel_ratio"]["num"].asInt();
		if (!root["pixel_ratio"]["den"].isNull())
			info.pixel_ratio.den = root["pixel_ratio"]["den"].asInt();
	}
	if (!root["display_ratio"].isNull() && root["display_ratio"].isObject()) {
		if (!root["display_ratio"]["num"].isNull())
			info.display_ratio.num = root["display_ratio"]["num"].asInt();
		if (!root["display_ratio"]["den"].isNull())
			info.display_ratio.den = root["display_ratio"]["den"].asInt();
	}
	if (!root["vcodec"].isNull())
		info.vcodec = root["vcodec"].asString();
	if (!root["video_length"].isNull())
		info.video_length = std::stoll(root["video_length"].asString());
	if (!root["video_stream_index"].isNull())
		info.video_stream_index = root["video_stream_index"].asInt();
	if (!root["video_timebase"].isNull() && root["video_timebase"].isObject()) {
		if (!root["video_timebase"]["num"].isNull())
			info.video_timebase.num = root["video_timebase"]["num"].asInt();
		if (!root["video_timebase"]["den"].isNull())
			info.video_timebase.den = root["video_timebase"]["den"].asInt();
	}
	if (!root["interlaced_frame"].isNull())
		info.interlaced_frame = root["interlaced_frame"].asBool();
	if (!root["top_field_first"].isNull())
		info.top_field_first = root["top_field_first"].asBool();
	if (!root["acodec"].isNull())
		info.acodec = root["acodec"].asString();

	if (!root["audio_bit_rate"].isNull())
		info.audio_bit_rate = root["audio_bit_rate"].asInt();
	if (!root["sample_rate"].isNull())
		info.sample_rate = root["sample_rate"].asInt();
	if (!root["channels"].isNull())
		info.channels = root["channels"].asInt();
	if (!root["channel_layout"].isNull())
		info.channel_layout = (ChannelLayout) root["channel_layout"].asInt();
	if (!root["audio_stream_index"].isNull())
		info.audio_stream_index = root["audio_stream_index"].asInt();
	if (!root["audio_timebase"].isNull() && root["audio_timebase"].isObject()) {
		if (!root["audio_timebase"]["num"].isNull())
			info.audio_timebase.num = root["audio_timebase"]["num"].asInt();
		if (!root["audio_timebase"]["den"].isNull())
			info.audio_timebase.den = root["audio_timebase"]["den"].asInt();
	}
	if (!root["metadata"].isNull() && root["metadata"].isObject()) {
		for( Json::Value::const_iterator itr = root["metadata"].begin() ; itr != root["metadata"].end() ; itr++ ) {
			std::string key = itr.key().asString();
			info.metadata[key] = root["metadata"][key].asString();
		}
	}
}

/// Parent clip object of this reader (which can be unparented and NULL)
openshot::ClipBase* ReaderBase::GetClip() {
	return parent;
}

/// Set parent clip object of this reader
void ReaderBase::SetClip(openshot::ClipBase* clip) {
	parent = clip;
}<|MERGE_RESOLUTION|>--- conflicted
+++ resolved
@@ -159,14 +159,9 @@
 
 	// Append metadata map
 	root["metadata"] = Json::Value(Json::objectValue);
-<<<<<<< HEAD
-	std::map<std::string, std::string>::const_iterator it;
-	for (it = info.metadata.begin(); it != info.metadata.end(); it++)
-		root["metadata"][it->first] = it->second;
-=======
-	for (auto it : info.metadata)
+
+	for (const auto it : info.metadata)
 		root["metadata"][it.first] = it.second;
->>>>>>> 49972b21
 
 	// return JsonValue
 	return root;
