--- conflicted
+++ resolved
@@ -124,11 +124,7 @@
 		int64_t max_audio_sample; ///< The max audio sample count added to this frame
 
 #ifdef USE_OPENCV
-<<<<<<< HEAD
-		cv::Mat imagecv; ///< OpenCV image. It will be always on BGR format
-=======
 		cv::Mat imagecv; ///< OpenCV image. It will always be in BGR format
->>>>>>> f6de5335
 #endif
 
 		/// Constrain a color value from 0 to 255
@@ -299,11 +295,8 @@
 #ifdef USE_OPENCV
 		/// Convert Qimage to Mat
 		cv::Mat Qimage2mat( std::shared_ptr<QImage>& qimage);
-<<<<<<< HEAD
-=======
 
 		/// Convert OpenCV Mat to QImage
->>>>>>> f6de5335
 		std::shared_ptr<QImage> Mat2Qimage(cv::Mat img);
 
 		/// Get pointer to OpenCV Mat image object
