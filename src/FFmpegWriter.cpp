/**
 * @file
 * @brief Source file for FFmpegWriter class
 * @author Jonathan Thomas <jonathan@openshot.org>, Fabrice Bellard
 *
 * @section LICENSE
 *
 * Copyright (c) 2008-2013 OpenShot Studios, LLC, Fabrice Bellard
 * (http://www.openshotstudios.com). This file is part of
 * OpenShot Library (http://www.openshot.org), an open-source project
 * dedicated to delivering high quality video editing and animation solutions
 * to the world.
 *
 * This file is originally based on the Libavformat API example, and then modified
 * by the libopenshot project.
 *
 * OpenShot Library (libopenshot) is free software: you can redistribute it
 * and/or modify it under the terms of the GNU Lesser General Public License
 * as published by the Free Software Foundation, either version 3 of the
 * License, or (at your option) any later version.
 *
 * OpenShot Library (libopenshot) is distributed in the hope that it will be
 * useful, but WITHOUT ANY WARRANTY; without even the implied warranty of
 * MERCHANTABILITY or FITNESS FOR A PARTICULAR PURPOSE. See the
 * GNU Lesser General Public License for more details.
 *
 * You should have received a copy of the GNU Lesser General Public License
 * along with OpenShot Library. If not, see <http://www.gnu.org/licenses/>.
 */

#include "../include/FFmpegWriter.h"

using namespace openshot;

#if IS_FFMPEG_3_2
#pragma message "You are compiling with experimental hardware encode"
#else
#pragma message "You are compiling only with software encode"
#endif

#if IS_FFMPEG_3_2
int hw_en_on = 1;					// Is set in UI
int hw_en_supported = 0;	// Is set by FFmpegWriter
AVPixelFormat hw_en_av_pix_fmt = AV_PIX_FMT_NONE;
AVHWDeviceType hw_en_av_device_type = AV_HWDEVICE_TYPE_VAAPI;
static AVBufferRef *hw_device_ctx = NULL;
AVFrame *hw_frame = NULL;

static int set_hwframe_ctx(AVCodecContext *ctx, AVBufferRef *hw_device_ctx, int64_t width, int64_t height)
{
    AVBufferRef *hw_frames_ref;
    AVHWFramesContext *frames_ctx = NULL;
    int err = 0;

    if (!(hw_frames_ref = av_hwframe_ctx_alloc(hw_device_ctx))) {
        fprintf(stderr, "Failed to create HW frame context.\n");
        return -1;
    }
    frames_ctx = (AVHWFramesContext *)(hw_frames_ref->data);
    frames_ctx->format    = hw_en_av_pix_fmt;
    frames_ctx->sw_format = AV_PIX_FMT_NV12;
    frames_ctx->width     = width;
    frames_ctx->height    = height;
    frames_ctx->initial_pool_size = 20;
    if ((err = av_hwframe_ctx_init(hw_frames_ref)) < 0) {
        fprintf(stderr, "Failed to initialize HW frame context."
                "Error code: %s\n",av_err2str(err));
        av_buffer_unref(&hw_frames_ref);
        return err;
    }
    ctx->hw_frames_ctx = av_buffer_ref(hw_frames_ref);
    if (!ctx->hw_frames_ctx)
        err = AVERROR(ENOMEM);

    av_buffer_unref(&hw_frames_ref);
    return err;
}
#endif

FFmpegWriter::FFmpegWriter(string path) :
		path(path), fmt(NULL), oc(NULL), audio_st(NULL), video_st(NULL), audio_pts(0), video_pts(0), samples(NULL),
		audio_outbuf(NULL), audio_outbuf_size(0), audio_input_frame_size(0), audio_input_position(0),
		initial_audio_input_frame_size(0), img_convert_ctx(NULL), cache_size(8), num_of_rescalers(32),
		rescaler_position(0), video_codec(NULL), audio_codec(NULL), is_writing(false), write_video_count(0), write_audio_count(0),
		original_sample_rate(0), original_channels(0), avr(NULL), avr_planar(NULL), is_open(false), prepare_streams(false),
		write_header(false), write_trailer(false), audio_encoder_buffer_size(0), audio_encoder_buffer(NULL)
{

	// Disable audio & video (so they can be independently enabled)
	info.has_audio = false;
	info.has_video = false;

	// Initialize FFMpeg, and register all formats and codecs
	AV_REGISTER_ALL

	// auto detect format
	auto_detect_format();
}

// Open the writer
void FFmpegWriter::Open()
{
	// Open the writer
	is_open = true;

	// Prepare streams (if needed)
	if (!prepare_streams)
		PrepareStreams();

	// Write header (if needed)
	if (!write_header)
		WriteHeader();
}

// auto detect format (from path)
void FFmpegWriter::auto_detect_format()
{
	// Auto detect the output format from the name. default is mpeg.
	fmt = av_guess_format(NULL, path.c_str(), NULL);
	if (!fmt)
		throw InvalidFormat("Could not deduce output format from file extension.", path);

	// Allocate the output media context
	AV_OUTPUT_CONTEXT(&oc, path.c_str());
	if (!oc)
		throw OutOfMemory("Could not allocate memory for AVFormatContext.", path);

	// Set the AVOutputFormat for the current AVFormatContext
	oc->oformat = fmt;

	// Update codec names
	if (fmt->video_codec != AV_CODEC_ID_NONE && info.has_video)
		// Update video codec name
		info.vcodec = avcodec_find_encoder(fmt->video_codec)->name;

	if (fmt->audio_codec != AV_CODEC_ID_NONE && info.has_audio)
		// Update audio codec name
		info.acodec = avcodec_find_encoder(fmt->audio_codec)->name;
}

// initialize streams
void FFmpegWriter::initialize_streams()
{
	ZmqLogger::Instance()->AppendDebugMethod("FFmpegWriter::initialize_streams", "fmt->video_codec", fmt->video_codec, "fmt->audio_codec", fmt->audio_codec, "AV_CODEC_ID_NONE", AV_CODEC_ID_NONE, "", -1, "", -1, "", -1);

	// Add the audio and video streams using the default format codecs and initialize the codecs
	video_st = NULL;
	audio_st = NULL;
	if (fmt->video_codec != AV_CODEC_ID_NONE && info.has_video)
		// Add video stream
		video_st = add_video_stream();

	if (fmt->audio_codec != AV_CODEC_ID_NONE && info.has_audio)
		// Add audio stream
		audio_st = add_audio_stream();
}

// Set video export options
void FFmpegWriter::SetVideoOptions(bool has_video, string codec, Fraction fps, int width, int height, Fraction pixel_ratio, bool interlaced, bool top_field_first, int bit_rate)
{
	// Set the video options
	if (codec.length() > 0)
	{
		AVCodec *new_codec;
		// Check if the codec selected is a hardware accelerated codec
		#if IS_FFMPEG_3_2
		#if defined(__linux__)
		if ( (strcmp(codec.c_str(),"h264_vaapi") == 0)) {
			new_codec = avcodec_find_encoder_by_name(codec.c_str());
			hw_en_on = 1;
      hw_en_supported = 1;
      hw_en_av_pix_fmt = AV_PIX_FMT_VAAPI;
      hw_en_av_device_type = AV_HWDEVICE_TYPE_VAAPI;
		}
    else {
      if ( (strcmp(codec.c_str(),"h264_nvenc") == 0)) {
  			new_codec = avcodec_find_encoder_by_name(codec.c_str());
  			hw_en_on = 1;
        hw_en_supported = 1;
        hw_en_av_pix_fmt = AV_PIX_FMT_CUDA;
        hw_en_av_device_type = AV_HWDEVICE_TYPE_CUDA;
  		  }
  		else {
  			new_codec = avcodec_find_encoder_by_name(codec.c_str());
  			hw_en_on = 0;
        hw_en_supported = 0;
  		}
    }
		#elif defined(_WIN32)
		if ( (strcmp(codec.c_str(),"h264_dxva2") == 0)) {
			new_codec = avcodec_find_encoder_by_name(codec.c_str());
			hw_en_on = 1;
      hw_en_supported = 1;
      hw_en_av_pix_fmt = AV_PIX_FMT_DXVA2_VLD;
      hw_en_av_device_type = AV_HWDEVICE_TYPE_DXVA2;
		}
		else {
			new_codec = avcodec_find_encoder_by_name(codec.c_str());
			hw_en_on = 0;
      hw_en_supported = 0;
		}
    #elif defined(__APPLE__)
		if ( (strcmp(codec.c_str(),"h264_qsv") == 0)) {
			new_codec = avcodec_find_encoder_by_name(codec.c_str());
			hw_en_on = 1;
      hw_en_supported = 1;
      hw_en_av_pix_fmt = AV_PIX_FMT_QSV;
      hw_en_av_device_type = AV_HWDEVICE_TYPE_QSV;
		}
		else {
			new_codec = avcodec_find_encoder_by_name(codec.c_str());
			hw_en_on = 0;
      hw_en_supported = 0;
		}
		#else  // is FFmpeg 3 but not linux
		new_codec = avcodec_find_encoder_by_name(codec.c_str());
		#endif //__linux__
		#else // not ffmpeg 3
		new_codec = avcodec_find_encoder_by_name(codec.c_str());
		#endif //IS_FFMPEG_3_2
		if (new_codec == NULL)
			throw InvalidCodec("A valid video codec could not be found for this file.", path);
		else {
			// Set video codec
			info.vcodec = new_codec->name;

			// Update video codec in fmt
			fmt->video_codec = new_codec->id;
		}
	}
	if (fps.num > 0)
	{
		// Set frames per second (if provided)
		info.fps.num = fps.num;
		info.fps.den = fps.den;

		// Set the timebase (inverse of fps)
		info.video_timebase.num = info.fps.den;
		info.video_timebase.den = info.fps.num;
	}
	if (width >= 1)
		info.width = width;
	if (height >= 1)
		info.height = height;
	if (pixel_ratio.num > 0)
	{
		info.pixel_ratio.num = pixel_ratio.num;
		info.pixel_ratio.den = pixel_ratio.den;
	}
	if (bit_rate >= 1000)			// bit_rate is the bitrate in b/s
<<<<<<< HEAD
		info.video_bit_rate = bit_rate;
	if ((bit_rate > 0) && (bit_rate <=63))	// bit_rate is the crf value
=======
>>>>>>> 0587ada6
		info.video_bit_rate = bit_rate;

	info.interlaced_frame = interlaced;
	info.top_field_first = top_field_first;

	// Calculate the DAR (display aspect ratio)
	Fraction size(info.width * info.pixel_ratio.num, info.height * info.pixel_ratio.den);

	// Reduce size fraction
	size.Reduce();

	// Set the ratio based on the reduced fraction
	info.display_ratio.num = size.num;
	info.display_ratio.den = size.den;

	ZmqLogger::Instance()->AppendDebugMethod("FFmpegWriter::SetVideoOptions (" + codec + ")", "width", width, "height", height, "size.num", size.num, "size.den", size.den, "fps.num", fps.num, "fps.den", fps.den);

	// Enable / Disable video
	info.has_video = has_video;
}

// Set audio export options
void FFmpegWriter::SetAudioOptions(bool has_audio, string codec, int sample_rate, int channels, ChannelLayout channel_layout, int bit_rate)
{
	// Set audio options
	if (codec.length() > 0)
	{
		AVCodec *new_codec = avcodec_find_encoder_by_name(codec.c_str());
		if (new_codec == NULL)
			throw InvalidCodec("A valid audio codec could not be found for this file.", path);
		else
		{
			// Set audio codec
			info.acodec = new_codec->name;

			// Update audio codec in fmt
			fmt->audio_codec = new_codec->id;
		}
	}
	if (sample_rate > 7999)
		info.sample_rate = sample_rate;
	if (channels > 0)
		info.channels = channels;
	if (bit_rate > 999)
		info.audio_bit_rate = bit_rate;
	info.channel_layout = channel_layout;

	// init resample options (if zero)
	if (original_sample_rate == 0)
		original_sample_rate = info.sample_rate;
	if (original_channels == 0)
		original_channels = info.channels;

	ZmqLogger::Instance()->AppendDebugMethod("FFmpegWriter::SetAudioOptions (" + codec + ")", "sample_rate", sample_rate, "channels", channels, "bit_rate", bit_rate, "", -1, "", -1, "", -1);

	// Enable / Disable audio
	info.has_audio = has_audio;
}

// Set custom options (some codecs accept additional params)
void FFmpegWriter::SetOption(StreamType stream, string name, string value)
{
	// Declare codec context
	AVCodecContext *c = NULL;
	AVStream *st = NULL;
	stringstream convert(value);

	if (info.has_video && stream == VIDEO_STREAM && video_st) {
		st = video_st;
		// Get codec context
		c = AV_GET_CODEC_PAR_CONTEXT(st, video_codec);
	}
	else if (info.has_audio && stream == AUDIO_STREAM && audio_st) {
		st = audio_st;
		// Get codec context
		c = AV_GET_CODEC_PAR_CONTEXT(st, audio_codec);
	}
	else
		throw NoStreamsFound("The stream was not found. Be sure to call PrepareStreams() first.", path);

	// Init AVOption
	const AVOption *option = NULL;

	// Was a codec / stream found?
	if (c)
		// Find AVOption (if it exists)
		option = AV_OPTION_FIND(c->priv_data, name.c_str());

	// Was option found?
	if (option || (name == "g" || name == "qmin" || name == "qmax" || name == "max_b_frames" || name == "mb_decision" ||
			       name == "level" || name == "profile" || name == "slices" || name == "rc_min_rate"  || name == "rc_max_rate" ||
					 	 name == "crf"))
	{
		// Check for specific named options
		if (name == "g")
			// Set gop_size
			convert >> c->gop_size;

		else if (name == "qmin")
			// Minimum quantizer
			convert >> c->qmin;

		else if (name == "qmax")
			// Maximum quantizer
			convert >> c->qmax;

		else if (name == "max_b_frames")
			// Maximum number of B-frames between non-B-frames
			convert >> c->max_b_frames;

		else if (name == "mb_decision")
			// Macroblock decision mode
			convert >> c->mb_decision;

		else if (name == "level")
			// Set codec level
			convert >> c->level;

		else if (name == "profile")
			// Set codec profile
			convert >> c->profile;

		else if (name == "slices")
			// Indicates number of picture subdivisions
			convert >> c->slices;

		else if (name == "rc_min_rate")
			// Minimum bitrate
			convert >> c->rc_min_rate;

		else if (name == "rc_max_rate")
			// Maximum bitrate
			convert >> c->rc_max_rate;

		else if (name == "rc_buffer_size")
			// Buffer size
			convert >> c->rc_buffer_size;

		else if (name == "crf") {
			// encode quality and special settings like lossless
			// This might be better in an extra methods as more options
			// and way to set quality are possible
			#if  LIBAVCODEC_VERSION_INT >= AV_VERSION_INT(55, 39, 101)
					switch (c->codec_id) {
						case AV_CODEC_ID_VP8 :
							av_opt_set_int(c->priv_data, "crf", min(stoi(value),63), 0);
							break;
						case AV_CODEC_ID_VP9 :
							av_opt_set_int(c->priv_data, "crf", min(stoi(value),63), 0);
							if (stoi(value) == 0) {
								av_opt_set_int(c->priv_data, "lossless", 1, 0);
							 }
							 break;
						case AV_CODEC_ID_H264 :
							av_opt_set_int(c->priv_data, "crf", min(stoi(value),51), 0);
							break;
						case AV_CODEC_ID_H265 :
							av_opt_set_int(c->priv_data, "crf", min(stoi(value),51), 0);
							if (stoi(value) == 0) {
								av_opt_set_int(c->priv_data, "lossless", 1, 0);
							 }
							break;
			#ifdef AV_CODEC_ID_AV1
						case AV_CODEC_ID_AV1 :
							av_opt_set_int(c->priv_data, "crf", min(stoi(value),63), 0);
							break;
			#endif
					}
			#endif
		}

		else
			// Set AVOption
			AV_OPTION_SET(st, c->priv_data, name.c_str(), value.c_str(), c);

		ZmqLogger::Instance()->AppendDebugMethod("FFmpegWriter::SetOption (" + (string)name + ")", "stream == VIDEO_STREAM", stream == VIDEO_STREAM, "", -1, "", -1, "", -1, "", -1, "", -1);

	}
	else
		throw InvalidOptions("The option is not valid for this codec.", path);

}

/// Determine if codec name is valid
bool FFmpegWriter::IsValidCodec(string codec_name) {
	// Initialize FFMpeg, and register all formats and codecs
	AV_REGISTER_ALL

	// Find the codec (if any)
	if (avcodec_find_encoder_by_name(codec_name.c_str()) == NULL)
		return false;
	else
		return true;
}

// Prepare & initialize streams and open codecs
void FFmpegWriter::PrepareStreams()
{
	if (!info.has_audio && !info.has_video)
		throw InvalidOptions("No video or audio options have been set.  You must set has_video or has_audio (or both).", path);

	ZmqLogger::Instance()->AppendDebugMethod("FFmpegWriter::PrepareStreams [" + path + "]", "info.has_audio", info.has_audio, "info.has_video", info.has_video, "", -1, "", -1, "", -1, "", -1);

	// Initialize the streams (i.e. add the streams)
	initialize_streams();

	// Now that all the parameters are set, we can open the audio and video codecs and allocate the necessary encode buffers
	if (info.has_video && video_st)
		open_video(oc, video_st);
	if (info.has_audio && audio_st)
		open_audio(oc, audio_st);

	// Mark as 'prepared'
	prepare_streams = true;
}

// Write the file header (after the options are set)
void FFmpegWriter::WriteHeader()
{
	if (!info.has_audio && !info.has_video)
		throw InvalidOptions("No video or audio options have been set.  You must set has_video or has_audio (or both).", path);

	// Open the output file, if needed
	if (!(fmt->flags & AVFMT_NOFILE)) {
		if (avio_open(&oc->pb, path.c_str(), AVIO_FLAG_WRITE) < 0)
			throw InvalidFile("Could not open or write file.", path);
	}

    // Force the output filename (which doesn't always happen for some reason)
		snprintf(oc->AV_FILENAME, sizeof(oc->AV_FILENAME), "%s", path.c_str());

	// Write the stream header, if any
	// TODO: add avoptions / parameters instead of NULL

	// Add general metadata (if any)
	for(std::map<string, string>::iterator iter = info.metadata.begin(); iter != info.metadata.end(); ++iter)
	{
		av_dict_set(&oc->metadata, iter->first.c_str(), iter->second.c_str(), 0);
	}

	if (avformat_write_header(oc, NULL) != 0) {
					throw InvalidFile("Could not write header to file.", path);
	};

	// Mark as 'written'
	write_header = true;

	ZmqLogger::Instance()->AppendDebugMethod("FFmpegWriter::WriteHeader", "", -1, "", -1, "", -1, "", -1, "", -1, "", -1);
}

// Add a frame to the queue waiting to be encoded.
void FFmpegWriter::WriteFrame(std::shared_ptr<Frame> frame)
{
	// Check for open reader (or throw exception)
	if (!is_open)
		throw WriterClosed("The FFmpegWriter is closed.  Call Open() before calling this method.", path);

	// Add frame pointer to "queue", waiting to be processed the next
	// time the WriteFrames() method is called.
	if (info.has_video && video_st)
		spooled_video_frames.push_back(frame);

	if (info.has_audio && audio_st)
		spooled_audio_frames.push_back(frame);

	ZmqLogger::Instance()->AppendDebugMethod("FFmpegWriter::WriteFrame", "frame->number", frame->number, "spooled_video_frames.size()", spooled_video_frames.size(), "spooled_audio_frames.size()", spooled_audio_frames.size(), "cache_size", cache_size, "is_writing", is_writing, "", -1);

	// Write the frames once it reaches the correct cache size
	if (spooled_video_frames.size() == cache_size || spooled_audio_frames.size() == cache_size)
	{
		// Is writer currently writing?
		if (!is_writing)
			// Write frames to video file
			write_queued_frames();

		else
		{
			// Write frames to video file
			write_queued_frames();
		}
	}

	// Keep track of the last frame added
	last_frame = frame;
}

// Write all frames in the queue to the video file.
void FFmpegWriter::write_queued_frames()
{
	ZmqLogger::Instance()->AppendDebugMethod("FFmpegWriter::write_queued_frames", "spooled_video_frames.size()", spooled_video_frames.size(), "spooled_audio_frames.size()", spooled_audio_frames.size(), "", -1, "", -1, "", -1, "", -1);

	// Flip writing flag
	is_writing = true;

	// Transfer spool to queue
	queued_video_frames = spooled_video_frames;
	queued_audio_frames = spooled_audio_frames;

	// Empty spool
	spooled_video_frames.clear();
	spooled_audio_frames.clear();

	// Set the number of threads in OpenMP
	omp_set_num_threads(OPEN_MP_NUM_PROCESSORS);
	// Allow nested OpenMP sections
	omp_set_nested(true);

	// Create blank exception
	bool has_error_encoding_video = false;

	#pragma omp parallel
	{
		#pragma omp single
		{
			// Process all audio frames (in a separate thread)
			if (info.has_audio && audio_st && !queued_audio_frames.empty())
				write_audio_packets(false);

			// Loop through each queued image frame
			while (!queued_video_frames.empty())
			{
				// Get front frame (from the queue)
				std::shared_ptr<Frame> frame = queued_video_frames.front();

				// Add to processed queue
				processed_frames.push_back(frame);

				// Encode and add the frame to the output file
				if (info.has_video && video_st)
					process_video_packet(frame);

				// Remove front item
				queued_video_frames.pop_front();

			} // end while
		} // end omp single

		#pragma omp single
		{
			// Loop back through the frames (in order), and write them to the video file
			while (!processed_frames.empty())
			{
				// Get front frame (from the queue)
				std::shared_ptr<Frame> frame = processed_frames.front();

				if (info.has_video && video_st)
				{
					// Add to deallocate queue (so we can remove the AVFrames when we are done)
					deallocate_frames.push_back(frame);

					// Does this frame's AVFrame still exist
					if (av_frames.count(frame))
					{
						// Get AVFrame
						AVFrame *frame_final = av_frames[frame];

						// Write frame to video file
						bool success = write_video_packet(frame, frame_final);
						if (!success)
							has_error_encoding_video = true;
					}
				}

				// Remove front item
				processed_frames.pop_front();
			}

			// Loop through, and deallocate AVFrames
			while (!deallocate_frames.empty())
			{
				// Get front frame (from the queue)
				std::shared_ptr<Frame> frame = deallocate_frames.front();

				// Does this frame's AVFrame still exist
				if (av_frames.count(frame))
				{
					// Get AVFrame
					AVFrame *av_frame = av_frames[frame];

					// Deallocate AVPicture and AVFrame
					av_freep(&(av_frame->data[0]));
					AV_FREE_FRAME(&av_frame);
					av_frames.erase(frame);
				}

				// Remove front item
				deallocate_frames.pop_front();
			}

			// Done writing
			is_writing = false;

		} // end omp single

	} // end omp parallel

	// Raise exception from main thread
	if (has_error_encoding_video)
		throw ErrorEncodingVideo("Error while writing raw video frame", -1);
}

// Write a block of frames from a reader
void FFmpegWriter::WriteFrame(ReaderBase* reader, int64_t start, int64_t length)
{
	ZmqLogger::Instance()->AppendDebugMethod("FFmpegWriter::WriteFrame (from Reader)", "start", start, "length", length, "", -1, "", -1, "", -1, "", -1);

	// Loop through each frame (and encoded it)
	for (int64_t number = start; number <= length; number++)
	{
		// Get the frame
		std::shared_ptr<Frame> f = reader->GetFrame(number);

		// Encode frame
		WriteFrame(f);
	}
}

// Write the file trailer (after all frames are written)
void FFmpegWriter::WriteTrailer()
{
	// Write any remaining queued frames to video file
	write_queued_frames();

	// Process final audio frame (if any)
	if (info.has_audio && audio_st)
		write_audio_packets(true);

	// Flush encoders (who sometimes hold on to frames)
	flush_encoders();

	/* write the trailer, if any. The trailer must be written
	 * before you close the CodecContexts open when you wrote the
	 * header; otherwise write_trailer may try to use memory that
	 * was freed on av_codec_close() */
	av_write_trailer(oc);

	// Mark as 'written'
	write_trailer = true;

	ZmqLogger::Instance()->AppendDebugMethod("FFmpegWriter::WriteTrailer", "", -1, "", -1, "", -1, "", -1, "", -1, "", -1);
}

// Flush encoders
void FFmpegWriter::flush_encoders()
{
	if (info.has_audio && audio_codec && AV_GET_CODEC_TYPE(audio_st) == AVMEDIA_TYPE_AUDIO && AV_GET_CODEC_ATTRIBUTES(audio_st, audio_codec)->frame_size <= 1)
		return;
#if (LIBAVFORMAT_VERSION_MAJOR < 58)
	if (info.has_video && video_codec && AV_GET_CODEC_TYPE(video_st) == AVMEDIA_TYPE_VIDEO && (oc->oformat->flags & AVFMT_RAWPICTURE) && AV_FIND_DECODER_CODEC_ID(video_st) == AV_CODEC_ID_RAWVIDEO)
		return;
#endif

    int error_code = 0;
    int stop_encoding = 1;

    // FLUSH VIDEO ENCODER
    if (info.has_video)
		for (;;) {

			// Increment PTS (in frames and scaled to the codec's timebase)
			write_video_count += av_rescale_q(1, (AVRational){info.fps.den, info.fps.num}, video_codec->time_base);

			AVPacket pkt;
			av_init_packet(&pkt);
			pkt.data = NULL;
			pkt.size = 0;

			// Pointer for video buffer (if using old FFmpeg version)
			uint8_t *video_outbuf = NULL;

			/* encode the image */
			int got_packet = 0;
			int error_code = 0;

			#if IS_FFMPEG_3_2
			#pragma omp critical (write_video_packet)
			{
				// Encode video packet (latest version of FFmpeg)
				error_code = avcodec_send_frame(video_codec, NULL);
				got_packet = 0;
				while (error_code >= 0) {
					error_code = avcodec_receive_packet(video_codec, &pkt);
					if (error_code == AVERROR(EAGAIN)|| error_code == AVERROR_EOF) {
						got_packet = 0;
						// Write packet
						avcodec_flush_buffers(video_codec);
						break;
					}
					if (pkt.pts != AV_NOPTS_VALUE)
						pkt.pts = av_rescale_q(pkt.pts, video_codec->time_base, video_st->time_base);
					if (pkt.dts != AV_NOPTS_VALUE)
						pkt.dts = av_rescale_q(pkt.dts, video_codec->time_base, video_st->time_base);
					if (pkt.duration > 0)
						pkt.duration = av_rescale_q(pkt.duration, video_codec->time_base, video_st->time_base);
					pkt.stream_index = video_st->index;
					error_code = av_interleaved_write_frame(oc, &pkt);
				}
			}
			#else

				#if LIBAVFORMAT_VERSION_MAJOR >= 54
				// Encode video packet (older than FFmpeg 3.2)
				error_code = avcodec_encode_video2(video_codec, &pkt, NULL, &got_packet);

				#else
					// Encode video packet (even older version of FFmpeg)
					int video_outbuf_size = 0;

					/* encode the image */
					int out_size = avcodec_encode_video(video_codec, NULL, video_outbuf_size, NULL);

					/* if zero size, it means the image was buffered */
					if (out_size > 0) {
						if(video_codec->coded_frame->key_frame)
							pkt.flags |= AV_PKT_FLAG_KEY;
						pkt.data= video_outbuf;
						pkt.size= out_size;

						// got data back (so encode this frame)
						got_packet = 1;
					}
				#endif
			#endif

			if (error_code < 0) {
				ZmqLogger::Instance()->AppendDebugMethod("FFmpegWriter::flush_encoders ERROR [" + (string)av_err2str(error_code) + "]", "error_code", error_code, "", -1, "", -1, "", -1, "", -1, "", -1);
			}
			if (!got_packet) {
				stop_encoding = 1;
				break;
			}

			// Override PTS (in frames and scaled to the codec's timebase)
			//pkt.pts = write_video_count;

			// set the timestamp
			if (pkt.pts != AV_NOPTS_VALUE)
				pkt.pts = av_rescale_q(pkt.pts, video_codec->time_base, video_st->time_base);
			if (pkt.dts != AV_NOPTS_VALUE)
				pkt.dts = av_rescale_q(pkt.dts, video_codec->time_base, video_st->time_base);
			if (pkt.duration > 0)
				pkt.duration = av_rescale_q(pkt.duration, video_codec->time_base, video_st->time_base);
			pkt.stream_index = video_st->index;

			// Write packet
			error_code = av_interleaved_write_frame(oc, &pkt);
			if (error_code < 0) {
				ZmqLogger::Instance()->AppendDebugMethod("FFmpegWriter::flush_encoders ERROR [" + (string)av_err2str(error_code) + "]", "error_code", error_code, "", -1, "", -1, "", -1, "", -1, "", -1);
			}

			// Deallocate memory (if needed)
			if (video_outbuf)
				av_freep(&video_outbuf);
		}

    // FLUSH AUDIO ENCODER
    if (info.has_audio)
		for (;;) {

			// Increment PTS (in samples and scaled to the codec's timebase)
#if LIBAVFORMAT_VERSION_MAJOR >= 54
			// for some reason, it requires me to multiply channels X 2
			write_audio_count += av_rescale_q(audio_input_position / (audio_codec->channels * av_get_bytes_per_sample(AV_SAMPLE_FMT_S16)), (AVRational){1, info.sample_rate}, audio_codec->time_base);
#else
			write_audio_count += av_rescale_q(audio_input_position / audio_codec->channels, (AVRational){1, info.sample_rate}, audio_codec->time_base);
#endif

			AVPacket pkt;
			av_init_packet(&pkt);
			pkt.data = NULL;
			pkt.size = 0;
			pkt.pts = pkt.dts = write_audio_count;

			/* encode the image */
			int got_packet = 0;
			#if IS_FFMPEG_3_2
			avcodec_send_frame(audio_codec, NULL);
			got_packet = 0;
			#else
			error_code = avcodec_encode_audio2(audio_codec, &pkt, NULL, &got_packet);
			#endif
			if (error_code < 0) {
				ZmqLogger::Instance()->AppendDebugMethod("FFmpegWriter::flush_encoders ERROR [" + (string)av_err2str(error_code) + "]", "error_code", error_code, "", -1, "", -1, "", -1, "", -1, "", -1);
			}
			if (!got_packet) {
				stop_encoding = 1;
				break;
			}

			// Since the PTS can change during encoding, set the value again.  This seems like a huge hack,
			// but it fixes lots of PTS related issues when I do this.
			pkt.pts = pkt.dts = write_audio_count;

			// Scale the PTS to the audio stream timebase (which is sometimes different than the codec's timebase)
			if (pkt.pts != AV_NOPTS_VALUE)
				pkt.pts = av_rescale_q(pkt.pts, audio_codec->time_base, audio_st->time_base);
			if (pkt.dts != AV_NOPTS_VALUE)
				pkt.dts = av_rescale_q(pkt.dts, audio_codec->time_base, audio_st->time_base);
			if (pkt.duration > 0)
				pkt.duration = av_rescale_q(pkt.duration, audio_codec->time_base, audio_st->time_base);

			// set stream
			pkt.stream_index = audio_st->index;
			pkt.flags |= AV_PKT_FLAG_KEY;

			// Write packet
			error_code = av_interleaved_write_frame(oc, &pkt);
			if (error_code < 0) {
				ZmqLogger::Instance()->AppendDebugMethod("FFmpegWriter::flush_encoders ERROR [" + (string)av_err2str(error_code) + "]", "error_code", error_code, "", -1, "", -1, "", -1, "", -1, "", -1);
			}

			// deallocate memory for packet
			AV_FREE_PACKET(&pkt);
		}


}

// Close the video codec
void FFmpegWriter::close_video(AVFormatContext *oc, AVStream *st)
{
	AV_FREE_CONTEXT(video_codec);
	video_codec = NULL;
  #if IS_FFMPEG_3_2
//  #if defined(__linux__)
  if (hw_en_on && hw_en_supported) {
    if (hw_device_ctx) {
        av_buffer_unref(&hw_device_ctx);
        hw_device_ctx = NULL;
      }
  }
//  #endif
  #endif
}

// Close the audio codec
void FFmpegWriter::close_audio(AVFormatContext *oc, AVStream *st)
{
	AV_FREE_CONTEXT(audio_codec);
	audio_codec = NULL;

	// Clear buffers
	delete[] samples;
	delete[] audio_outbuf;
	delete[] audio_encoder_buffer;
	samples = NULL;
	audio_outbuf = NULL;
	audio_encoder_buffer = NULL;

	// Deallocate resample buffer
	if (avr) {
		SWR_CLOSE(avr);
		SWR_FREE(&avr);
		avr = NULL;
	}

	if (avr_planar) {
		SWR_CLOSE(avr_planar);
		SWR_FREE(&avr_planar);
		avr_planar = NULL;
	}
}

// Close the writer
void FFmpegWriter::Close()
{
	// Write trailer (if needed)
	if (!write_trailer)
		WriteTrailer();

	// Close each codec
	if (video_st)
		close_video(oc, video_st);
	if (audio_st)
		close_audio(oc, audio_st);

	// Deallocate image scalers
	if (image_rescalers.size() > 0)
		RemoveScalers();

	// Free the streams
	for (int i = 0; i < oc->nb_streams; i++) {
		av_freep(AV_GET_CODEC_ATTRIBUTES(&oc->streams[i], &oc->streams[i]));
		av_freep(&oc->streams[i]);
	}

	if (!(fmt->flags & AVFMT_NOFILE)) {
		/* close the output file */
		avio_close(oc->pb);
	}

	// Reset frame counters
	write_video_count = 0;
	write_audio_count = 0;

	// Free the context
	av_freep(&oc);

	// Close writer
	is_open = false;
	prepare_streams = false;
	write_header = false;
	write_trailer = false;

	ZmqLogger::Instance()->AppendDebugMethod("FFmpegWriter::Close", "", -1, "", -1, "", -1, "", -1, "", -1, "", -1);
}

// Add an AVFrame to the cache
void FFmpegWriter::add_avframe(std::shared_ptr<Frame> frame, AVFrame* av_frame)
{
	// Add AVFrame to map (if it does not already exist)
	if (!av_frames.count(frame))
	{
		// Add av_frame
		av_frames[frame] = av_frame;
	}
	else
	{
		// Do not add, and deallocate this AVFrame
		AV_FREE_FRAME(&av_frame);
	}
}

// Add an audio output stream
AVStream* FFmpegWriter::add_audio_stream()
{
	AVCodecContext *c;
	AVStream *st;

	// Find the audio codec
	AVCodec *codec = avcodec_find_encoder_by_name(info.acodec.c_str());
	if (codec == NULL)
		throw InvalidCodec("A valid audio codec could not be found for this file.", path);

	// Create a new audio stream
	AV_FORMAT_NEW_STREAM(oc, audio_codec, codec, st)

	c->codec_id = codec->id;
#if LIBAVFORMAT_VERSION_MAJOR >= 53
	c->codec_type = AVMEDIA_TYPE_AUDIO;
#else
	c->codec_type = CODEC_TYPE_AUDIO;
#endif

	// Set the sample parameters
	c->bit_rate = info.audio_bit_rate;
	c->channels = info.channels;

	// Set valid sample rate (or throw error)
	if (codec->supported_samplerates) {
		int i;
	    for (i = 0; codec->supported_samplerates[i] != 0; i++)
	        if (info.sample_rate == codec->supported_samplerates[i])
	        {
	        	// Set the valid sample rate
	        	c->sample_rate = info.sample_rate;
	            break;
	        }
	    if (codec->supported_samplerates[i] == 0)
	    	throw InvalidSampleRate("An invalid sample rate was detected for this codec.", path);
	} else
		// Set sample rate
		c->sample_rate = info.sample_rate;


	// Set a valid number of channels (or throw error)
	int channel_layout = info.channel_layout;
	if (codec->channel_layouts) {
		int i;
		for (i = 0; codec->channel_layouts[i] != 0; i++)
			if (channel_layout == codec->channel_layouts[i])
			{
				// Set valid channel layout
				c->channel_layout = channel_layout;
				break;
			}
		if (codec->channel_layouts[i] == 0)
			throw InvalidChannels("An invalid channel layout was detected (i.e. MONO / STEREO).", path);
	} else
		// Set valid channel layout
		c->channel_layout = channel_layout;

	// Choose a valid sample_fmt
	if (codec->sample_fmts) {
		for (int i = 0; codec->sample_fmts[i] != AV_SAMPLE_FMT_NONE; i++)
		{
			// Set sample format to 1st valid format (and then exit loop)
			c->sample_fmt = codec->sample_fmts[i];
			break;
		}
	}
	if (c->sample_fmt == AV_SAMPLE_FMT_NONE) {
		// Default if no sample formats found
		c->sample_fmt = AV_SAMPLE_FMT_S16;
	}

	// some formats want stream headers to be separate
	if (oc->oformat->flags & AVFMT_GLOBALHEADER)
#if (LIBAVCODEC_VERSION_MAJOR >= 57)
		c->flags |= AV_CODEC_FLAG_GLOBAL_HEADER;
#else
		c->flags |= CODEC_FLAG_GLOBAL_HEADER;
#endif

	AV_COPY_PARAMS_FROM_CONTEXT(st, c);
	ZmqLogger::Instance()->AppendDebugMethod("FFmpegWriter::add_audio_stream", "c->codec_id", c->codec_id, "c->bit_rate", c->bit_rate, "c->channels", c->channels, "c->sample_fmt", c->sample_fmt, "c->channel_layout", c->channel_layout, "c->sample_rate", c->sample_rate);

	return st;
}

// Add a video output stream
AVStream* FFmpegWriter::add_video_stream()
{
	AVCodecContext *c;
	AVStream *st;

	// Find the video codec
	AVCodec *codec = avcodec_find_encoder_by_name(info.vcodec.c_str());
	if (codec == NULL)
		throw InvalidCodec("A valid video codec could not be found for this file.", path);

	// Create a new video stream
	AV_FORMAT_NEW_STREAM(oc, video_codec, codec, st)

	c->codec_id = codec->id;
#if LIBAVFORMAT_VERSION_MAJOR >= 53
	c->codec_type = AVMEDIA_TYPE_VIDEO;
#else
	c->codec_type = CODEC_TYPE_VIDEO;
#endif

	/* Init video encoder options */
	if (info.video_bit_rate > 1000) {
		c->bit_rate = info.video_bit_rate;
	}
<<<<<<< HEAD
#if LIBAVCODEC_VERSION_INT >= AV_VERSION_INT(55, 39, 101)
	else {
#if IS_FFMPEG_3_2
    if (hw_en_on) {
      double mbs = 15000000.0;
      if (info.video_bit_rate > 0) {
        if (info.video_bit_rate > 42) {
          mbs = 380.0;
        }
        else {
          mbs *= pow(0.912,info.video_bit_rate);
        }
      }
      c->bit_rate = (int)(mbs);
    }
    else
#endif
    {
  		switch (c->codec_id) {
#if (LIBAVCODEC_VERSION_MAJOR >= 58)
  			case AV_CODEC_ID_AV1 :
  				av_opt_set_int(c->priv_data, "crf", min(info.video_bit_rate,63), 0);
                c->bit_rate = 0;
  				break;
#endif
  			case AV_CODEC_ID_VP8 :
  				av_opt_set_int(c->priv_data, "crf", min(info.video_bit_rate,63), 0);
  				break;
  			case AV_CODEC_ID_VP9 :
  				av_opt_set_int(c->priv_data, "crf", min(info.video_bit_rate,63), 0);
  				if (info.video_bit_rate == 0) {
  		       av_opt_set_int(c->priv_data, "lossless", 1, 0);
  				 }
  				 break;
  			case AV_CODEC_ID_H264 :
  				av_opt_set_int(c->priv_data, "crf", min(info.video_bit_rate,51), 0);
  				break;
  			case AV_CODEC_ID_H265 :
  				av_opt_set_int(c->priv_data, "crf", min(info.video_bit_rate,51), 0);
  				break;
        default:
          double mbs = 15000000.0;
          if (info.video_bit_rate > 0) {
            if (info.video_bit_rate > 42) {
              mbs = 380.0;
            }
            else {
              mbs *= pow(0.912,info.video_bit_rate);
            }
          }
          c->bit_rate = (int)(mbs);
  		}
    }
	}
#endif
=======
>>>>>>> 0587ada6

	//TODO: Implement variable bitrate feature (which actually works). This implementation throws
	//invalid bitrate errors and rc buffer underflow errors, etc...
	//c->rc_min_rate = info.video_bit_rate;
	//c->rc_max_rate = info.video_bit_rate;
	//c->rc_buffer_size = FFMAX(c->rc_max_rate, 15000000) * 112L / 15000000 * 16384;
	//if ( !c->rc_initial_buffer_occupancy )
	//	c->rc_initial_buffer_occupancy = c->rc_buffer_size * 3/4;
	c->qmin = 2;
	c->qmax = 30;

	/* resolution must be a multiple of two */
	// TODO: require /2 height and width
	c->width = info.width;
	c->height = info.height;

	/* time base: this is the fundamental unit of time (in seconds) in terms
	 of which frame timestamps are represented. for fixed-fps content,
	 timebase should be 1/framerate and timestamp increments should be
	 identically 1. */
	c->time_base.num = info.video_timebase.num;
	c->time_base.den = info.video_timebase.den;
	#if LIBAVFORMAT_VERSION_MAJOR >= 56
	c->framerate = av_inv_q(c->time_base);
	#endif
	st->avg_frame_rate = av_inv_q(c->time_base);
	st->time_base.num = info.video_timebase.num;
	st->time_base.den = info.video_timebase.den;

	c->gop_size = 12; /* TODO: add this to "info"... emit one intra frame every twelve frames at most */
	c->max_b_frames = 10;
	if (c->codec_id == AV_CODEC_ID_MPEG2VIDEO)
		/* just for testing, we also add B frames */
		c->max_b_frames = 2;
	if (c->codec_id == AV_CODEC_ID_MPEG1VIDEO)
		/* Needed to avoid using macroblocks in which some coeffs overflow.
		 This does not happen with normal video, it just happens here as
		 the motion of the chroma plane does not match the luma plane. */
		c->mb_decision = 2;
	// some formats want stream headers to be separate
	if (oc->oformat->flags & AVFMT_GLOBALHEADER)
#if (LIBAVCODEC_VERSION_MAJOR >= 57)
		c->flags |= AV_CODEC_FLAG_GLOBAL_HEADER;
#else
		c->flags |= CODEC_FLAG_GLOBAL_HEADER;
#endif

	// Find all supported pixel formats for this codec
    const PixelFormat* supported_pixel_formats = codec->pix_fmts;
    while (supported_pixel_formats != NULL && *supported_pixel_formats != PIX_FMT_NONE) {
        // Assign the 1st valid pixel format (if one is missing)
        if (c->pix_fmt == PIX_FMT_NONE)
        	c->pix_fmt = *supported_pixel_formats;
        ++supported_pixel_formats;
    }

    // Codec doesn't have any pix formats?
    if (c->pix_fmt == PIX_FMT_NONE) {
        if(fmt->video_codec == AV_CODEC_ID_RAWVIDEO) {
            // Raw video should use RGB24
        	c->pix_fmt = PIX_FMT_RGB24;

#if (LIBAVFORMAT_VERSION_MAJOR < 58)
        if (strcmp(fmt->name, "gif") != 0)
			// If not GIF format, skip the encoding process
			// Set raw picture flag (so we don't encode this video)
			oc->oformat->flags |= AVFMT_RAWPICTURE;
#endif
        } else {
        	// Set the default codec
        	c->pix_fmt = PIX_FMT_YUV420P;
        }
    }

	AV_COPY_PARAMS_FROM_CONTEXT(st, c);
#if (LIBAVFORMAT_VERSION_MAJOR < 58)
	ZmqLogger::Instance()->AppendDebugMethod("FFmpegWriter::add_video_stream (" + (string)fmt->name + " : " + (string)av_get_pix_fmt_name(c->pix_fmt) + ")", "c->codec_id", c->codec_id, "c->bit_rate", c->bit_rate, "c->pix_fmt", c->pix_fmt, "oc->oformat->flags", oc->oformat->flags, "AVFMT_RAWPICTURE", AVFMT_RAWPICTURE, "", -1);
#else
	ZmqLogger::Instance()->AppendDebugMethod("FFmpegWriter::add_video_stream (" + (string)fmt->name + " : " + (string)av_get_pix_fmt_name(c->pix_fmt) + ")", "c->codec_id", c->codec_id, "c->bit_rate", c->bit_rate, "c->pix_fmt", c->pix_fmt, "oc->oformat->flags", oc->oformat->flags, "", -1, "", -1);
#endif

	return st;
}

// open audio codec
void FFmpegWriter::open_audio(AVFormatContext *oc, AVStream *st)
{
	AVCodec *codec;
	AV_GET_CODEC_FROM_STREAM(st, audio_codec)

	// Set number of threads equal to number of processors (not to exceed 16)
	audio_codec->thread_count = min(FF_NUM_PROCESSORS, 16);

	// Find the audio encoder
	codec = avcodec_find_encoder_by_name(info.acodec.c_str());
	if (!codec)
		codec = avcodec_find_encoder(audio_codec->codec_id);
	if (!codec)
		throw InvalidCodec("Could not find codec", path);

	// Init options
	AVDictionary *opts = NULL;
	av_dict_set(&opts, "strict", "experimental", 0);

	// Open the codec
	if (avcodec_open2(audio_codec, codec, &opts) < 0)
		throw InvalidCodec("Could not open codec", path);
	AV_COPY_PARAMS_FROM_CONTEXT(st, audio_codec);

	// Free options
	av_dict_free(&opts);

	// Calculate the size of the input frame (i..e how many samples per packet), and the output buffer
	// TODO: Ugly hack for PCM codecs (will be removed ASAP with new PCM support to compute the input frame size in samples
	if (audio_codec->frame_size <= 1) {
		// No frame size found... so calculate
		audio_input_frame_size = 50000 / info.channels;

		int s = AV_FIND_DECODER_CODEC_ID(st);
		switch (s) {
		case AV_CODEC_ID_PCM_S16LE:
		case AV_CODEC_ID_PCM_S16BE:
		case AV_CODEC_ID_PCM_U16LE:
		case AV_CODEC_ID_PCM_U16BE:
			audio_input_frame_size >>= 1;
			break;
		default:
			break;
		}
	} else {
		// Set frame size based on the codec
		audio_input_frame_size = audio_codec->frame_size;
	}

	// Set the initial frame size (since it might change during resampling)
	initial_audio_input_frame_size = audio_input_frame_size;

	// Allocate array for samples
	samples = new int16_t[AVCODEC_MAX_AUDIO_FRAME_SIZE];

	// Set audio output buffer (used to store the encoded audio)
	audio_outbuf_size = AVCODEC_MAX_AUDIO_FRAME_SIZE;
	audio_outbuf = new uint8_t[audio_outbuf_size];

	// Set audio packet encoding buffer
	audio_encoder_buffer_size = AUDIO_PACKET_ENCODING_SIZE;
	audio_encoder_buffer = new uint8_t[audio_encoder_buffer_size];

	// Add audio metadata (if any)
	for(std::map<string, string>::iterator iter = info.metadata.begin(); iter != info.metadata.end(); ++iter)
	{
		av_dict_set(&st->metadata, iter->first.c_str(), iter->second.c_str(), 0);
	}

	ZmqLogger::Instance()->AppendDebugMethod("FFmpegWriter::open_audio", "audio_codec->thread_count", audio_codec->thread_count, "audio_input_frame_size", audio_input_frame_size, "buffer_size", AVCODEC_MAX_AUDIO_FRAME_SIZE + MY_INPUT_BUFFER_PADDING_SIZE, "", -1, "", -1, "", -1);

}

// open video codec
void FFmpegWriter::open_video(AVFormatContext *oc, AVStream *st)
{
	AVCodec *codec;
	AV_GET_CODEC_FROM_STREAM(st, video_codec)

	// Set number of threads equal to number of processors (not to exceed 16)
	video_codec->thread_count = min(FF_NUM_PROCESSORS, 16);

  #if IS_FFMPEG_3_2
  if (hw_en_on && hw_en_supported) {
    char *dev_hw = NULL;
    char adapter[256];
    char *adapter_ptr = NULL;
    int adapter_num;
		// Use the hw device given in the environment variable HW_EN_DEVICE_SET or the default if not set
		dev_hw = getenv( "HW_EN_DEVICE_SET" );
    if( dev_hw != NULL) {
      adapter_num = atoi(dev_hw);
      if (adapter_num < 3 && adapter_num >=0) {
  #if defined(__linux__)
        snprintf(adapter,sizeof(adapter),"/dev/dri/renderD%d", adapter_num+128);
        // Maybe 127 is better because the first card would be 1?!
        adapter_ptr = adapter;
  #elif defined(_WIN32)
        adapter_ptr = NULL;
  #elif defined(__APPLE__)
        adapter_ptr = NULL;
  #endif
      }
      else {
        adapter_ptr = NULL; // Just to be sure
      }
    }
// Check if it is there and writable
  #if defined(__linux__)
    if( adapter_ptr != NULL && access( adapter_ptr, W_OK ) == -1 ) {
  #elif defined(_WIN32)
    if( adapter_ptr != NULL ) {
  #elif defined(__APPLE__)
    if( adapter_ptr != NULL ) {
  #endif
	      adapter_ptr = NULL;  // use default
        //cerr << "\n\n\nEncode Device not present using default\n\n\n";
        ZmqLogger::Instance()->AppendDebugMethod("Encode Device not present using default", "", -1, "", -1, "", -1, "", -1, "", -1, "", -1);
	    }
  	if (av_hwdevice_ctx_create(&hw_device_ctx, hw_en_av_device_type,
        adapter_ptr, NULL, 0) < 0) {
        ZmqLogger::Instance()->AppendDebugMethod("FFmpegWriter::open_video : Codec name: ", info.vcodec.c_str(), -1, " ERROR creating\n", -1, "", -1, "", -1, "", -1, "", -1);
        //cerr << "FFmpegWriter::open_video : Codec name: " << info.vcodec.c_str() << " ERROR creating\n";
        throw InvalidCodec("Could not create hwdevice", path);
  	}
  }
  #endif
	/* find the video encoder */
	codec = avcodec_find_encoder_by_name(info.vcodec.c_str());
	if (!codec)
		codec = avcodec_find_encoder(AV_FIND_DECODER_CODEC_ID(st));
	if (!codec)
		throw InvalidCodec("Could not find codec", path);

    /* Force max_b_frames to 0 in some cases (i.e. for mjpeg image sequences */
    if(video_codec->max_b_frames && video_codec->codec_id != AV_CODEC_ID_MPEG4 && video_codec->codec_id != AV_CODEC_ID_MPEG1VIDEO && video_codec->codec_id != AV_CODEC_ID_MPEG2VIDEO)
        video_codec->max_b_frames = 0;

	// Init options
	AVDictionary *opts = NULL;
	av_dict_set(&opts, "strict", "experimental", 0);

  #if IS_FFMPEG_3_2
  if (hw_en_on && hw_en_supported) {
    video_codec->max_b_frames = 0;        // At least this GPU doesn't support b-frames
    video_codec->pix_fmt   = hw_en_av_pix_fmt;
    video_codec->profile = FF_PROFILE_H264_BASELINE | FF_PROFILE_H264_CONSTRAINED;
    av_opt_set(video_codec->priv_data,"preset","slow",0);
    av_opt_set(video_codec->priv_data,"tune","zerolatency",0);
    av_opt_set(video_codec->priv_data, "vprofile", "baseline", AV_OPT_SEARCH_CHILDREN);
    // set hw_frames_ctx for encoder's AVCodecContext
    int err;
    if ((err = set_hwframe_ctx(video_codec, hw_device_ctx, info.width, info.height)) < 0) {
        fprintf(stderr, "Failed to set hwframe context.\n");
    }
  }
  #endif

	/* open the codec */
	if (avcodec_open2(video_codec, codec, &opts) < 0)
		throw InvalidCodec("Could not open codec", path);
	AV_COPY_PARAMS_FROM_CONTEXT(st, video_codec);

	// Free options
	av_dict_free(&opts);

	// Add video metadata (if any)
	for(std::map<string, string>::iterator iter = info.metadata.begin(); iter != info.metadata.end(); ++iter)
	{
		av_dict_set(&st->metadata, iter->first.c_str(), iter->second.c_str(), 0);
	}

	ZmqLogger::Instance()->AppendDebugMethod("FFmpegWriter::open_video", "video_codec->thread_count", video_codec->thread_count, "", -1, "", -1, "", -1, "", -1, "", -1);

}

// write all queued frames' audio to the video file
void FFmpegWriter::write_audio_packets(bool final)
{
	#pragma omp task firstprivate(final)
	{
		// Init audio buffers / variables
		int total_frame_samples = 0;
		int frame_position = 0;
		int channels_in_frame = 0;
		int sample_rate_in_frame = 0;
		int samples_in_frame = 0;
		ChannelLayout channel_layout_in_frame = LAYOUT_MONO; // default channel layout

		// Create a new array (to hold all S16 audio samples, for the current queued frames
		int16_t* all_queued_samples = (int16_t*)av_malloc((sizeof(int16_t)*(queued_audio_frames.size() * AVCODEC_MAX_AUDIO_FRAME_SIZE)));
		int16_t* all_resampled_samples = NULL;
		int16_t* final_samples_planar = NULL;
		int16_t* final_samples = NULL;

		// Loop through each queued audio frame
		while (!queued_audio_frames.empty())
		{
			// Get front frame (from the queue)
			std::shared_ptr<Frame> frame = queued_audio_frames.front();

			// Get the audio details from this frame
			sample_rate_in_frame = frame->SampleRate();
			samples_in_frame = frame->GetAudioSamplesCount();
			channels_in_frame = frame->GetAudioChannelsCount();
			channel_layout_in_frame = frame->ChannelsLayout();


			// Get audio sample array
			float* frame_samples_float = NULL;
			// Get samples interleaved together (c1 c2 c1 c2 c1 c2)
			frame_samples_float = frame->GetInterleavedAudioSamples(sample_rate_in_frame, NULL, &samples_in_frame);


			// Calculate total samples
			total_frame_samples = samples_in_frame * channels_in_frame;

			// Translate audio sample values back to 16 bit integers
			for (int s = 0; s < total_frame_samples; s++, frame_position++)
				// Translate sample value and copy into buffer
				all_queued_samples[frame_position] = int(frame_samples_float[s] * (1 << 15));


			// Deallocate float array
			delete[] frame_samples_float;

			// Remove front item
			queued_audio_frames.pop_front();

		} // end while


		// Update total samples (since we've combined all queued frames)
		total_frame_samples = frame_position;
		int remaining_frame_samples = total_frame_samples;
		int samples_position = 0;


		ZmqLogger::Instance()->AppendDebugMethod("FFmpegWriter::write_audio_packets", "final", final, "total_frame_samples", total_frame_samples, "channel_layout_in_frame", channel_layout_in_frame, "channels_in_frame", channels_in_frame, "samples_in_frame", samples_in_frame, "LAYOUT_MONO", LAYOUT_MONO);

		// Keep track of the original sample format
		AVSampleFormat output_sample_fmt = audio_codec->sample_fmt;

		AVFrame *audio_frame = NULL;
		if (!final) {
			// Create input frame (and allocate arrays)
			audio_frame = AV_ALLOCATE_FRAME();
			AV_RESET_FRAME(audio_frame);
			audio_frame->nb_samples = total_frame_samples / channels_in_frame;

			// Fill input frame with sample data
			avcodec_fill_audio_frame(audio_frame, channels_in_frame, AV_SAMPLE_FMT_S16, (uint8_t *) all_queued_samples,
					audio_encoder_buffer_size, 0);

			// Do not convert audio to planar format (yet). We need to keep everything interleaved at this point.
			switch (audio_codec->sample_fmt)
			{
				case AV_SAMPLE_FMT_FLTP:
				{
					output_sample_fmt = AV_SAMPLE_FMT_FLT;
					break;
				}
				case AV_SAMPLE_FMT_S32P:
				{
					output_sample_fmt = AV_SAMPLE_FMT_S32;
					break;
				}
				case AV_SAMPLE_FMT_S16P:
				{
					output_sample_fmt = AV_SAMPLE_FMT_S16;
					break;
				}
				case AV_SAMPLE_FMT_U8P:
				{
					output_sample_fmt = AV_SAMPLE_FMT_U8;
					break;
				}
			}

			// Update total samples & input frame size (due to bigger or smaller data types)
			total_frame_samples *= (float(info.sample_rate) / sample_rate_in_frame); // adjust for different byte sizes
			total_frame_samples *= (float(info.channels) / channels_in_frame); // adjust for different # of channels

			// Set remaining samples
			remaining_frame_samples = total_frame_samples;

			// Create output frame (and allocate arrays)
			AVFrame *audio_converted = AV_ALLOCATE_FRAME();
			AV_RESET_FRAME(audio_converted);
			audio_converted->nb_samples = total_frame_samples / channels_in_frame;
			av_samples_alloc(audio_converted->data, audio_converted->linesize, info.channels, audio_converted->nb_samples, output_sample_fmt, 0);

			ZmqLogger::Instance()->AppendDebugMethod("FFmpegWriter::write_audio_packets (1st resampling)", "in_sample_fmt", AV_SAMPLE_FMT_S16, "out_sample_fmt", output_sample_fmt, "in_sample_rate", sample_rate_in_frame, "out_sample_rate", info.sample_rate, "in_channels", channels_in_frame, "out_channels", info.channels);

			// setup resample context
			if (!avr) {
				avr = SWR_ALLOC();
				av_opt_set_int(avr,  "in_channel_layout", channel_layout_in_frame, 0);
				av_opt_set_int(avr, "out_channel_layout", info.channel_layout, 0);
				av_opt_set_int(avr,  "in_sample_fmt",     AV_SAMPLE_FMT_S16,     0);
				av_opt_set_int(avr, "out_sample_fmt",     output_sample_fmt,     0); // planar not allowed here
				av_opt_set_int(avr,  "in_sample_rate",    sample_rate_in_frame,    0);
				av_opt_set_int(avr, "out_sample_rate",    info.sample_rate,    0);
				av_opt_set_int(avr,  "in_channels",       channels_in_frame,    0);
				av_opt_set_int(avr, "out_channels",       info.channels,    0);
				SWR_INIT(avr);
			}
			int nb_samples = 0;

			// Convert audio samples
			nb_samples = SWR_CONVERT(avr, 	// audio resample context
					audio_converted->data, 			// output data pointers
					audio_converted->linesize[0], 	// output plane size, in bytes. (0 if unknown)
					audio_converted->nb_samples,	// maximum number of samples that the output buffer can hold
					audio_frame->data,				// input data pointers
					audio_frame->linesize[0],		// input plane size, in bytes (0 if unknown)
					audio_frame->nb_samples);		// number of input samples to convert

			// Create a new array (to hold all resampled S16 audio samples)
			all_resampled_samples = (int16_t*)av_malloc(sizeof(int16_t) * nb_samples * info.channels * (av_get_bytes_per_sample(output_sample_fmt)  / av_get_bytes_per_sample(AV_SAMPLE_FMT_S16)));

			// Copy audio samples over original samples
			memcpy(all_resampled_samples, audio_converted->data[0], nb_samples * info.channels * av_get_bytes_per_sample(output_sample_fmt));

			// Remove converted audio
			av_freep(&(audio_frame->data[0]));
            AV_FREE_FRAME(&audio_frame);
			av_freep(&audio_converted->data[0]);
            AV_FREE_FRAME(&audio_converted);
			all_queued_samples = NULL; // this array cleared with above call

			ZmqLogger::Instance()->AppendDebugMethod("FFmpegWriter::write_audio_packets (Successfully completed 1st resampling)", "nb_samples", nb_samples, "remaining_frame_samples", remaining_frame_samples, "", -1, "", -1, "", -1, "", -1);
		}

		// Loop until no more samples
		while (remaining_frame_samples > 0 || final) {
			// Get remaining samples needed for this packet
			int remaining_packet_samples = (audio_input_frame_size * info.channels) - audio_input_position;

			// Determine how many samples we need
			int diff = 0;
			if (remaining_frame_samples >= remaining_packet_samples)
				diff = remaining_packet_samples;
			else if (remaining_frame_samples < remaining_packet_samples)
				diff = remaining_frame_samples;

			// Copy frame samples into the packet samples array
			if (!final)
				//TODO: Make this more sane
				memcpy(samples + (audio_input_position * (av_get_bytes_per_sample(output_sample_fmt) / av_get_bytes_per_sample(AV_SAMPLE_FMT_S16))), all_resampled_samples + samples_position, diff * av_get_bytes_per_sample(output_sample_fmt));

			// Increment counters
			audio_input_position += diff;
			samples_position += diff * (av_get_bytes_per_sample(output_sample_fmt) / av_get_bytes_per_sample(AV_SAMPLE_FMT_S16));
			remaining_frame_samples -= diff;
			remaining_packet_samples -= diff;

			// Do we have enough samples to proceed?
			if (audio_input_position < (audio_input_frame_size * info.channels) && !final)
				// Not enough samples to encode... so wait until the next frame
				break;

			// Convert to planar (if needed by audio codec)
			AVFrame *frame_final = AV_ALLOCATE_FRAME();
			AV_RESET_FRAME(frame_final);
			if (av_sample_fmt_is_planar(audio_codec->sample_fmt))
			{
				ZmqLogger::Instance()->AppendDebugMethod("FFmpegWriter::write_audio_packets (2nd resampling for Planar formats)", "in_sample_fmt", output_sample_fmt, "out_sample_fmt", audio_codec->sample_fmt, "in_sample_rate", info.sample_rate, "out_sample_rate", info.sample_rate, "in_channels", info.channels, "out_channels", info.channels);

				// setup resample context
				if (!avr_planar) {
					avr_planar = SWR_ALLOC();
					av_opt_set_int(avr_planar,  "in_channel_layout", info.channel_layout, 0);
					av_opt_set_int(avr_planar, "out_channel_layout", info.channel_layout, 0);
					av_opt_set_int(avr_planar,  "in_sample_fmt",     output_sample_fmt,     0);
					av_opt_set_int(avr_planar, "out_sample_fmt",     audio_codec->sample_fmt,     0); // planar not allowed here
					av_opt_set_int(avr_planar,  "in_sample_rate",    info.sample_rate,    0);
					av_opt_set_int(avr_planar, "out_sample_rate",    info.sample_rate,    0);
					av_opt_set_int(avr_planar,  "in_channels",       info.channels,    0);
					av_opt_set_int(avr_planar, "out_channels",       info.channels,    0);
					SWR_INIT(avr_planar);
				}

				// Create input frame (and allocate arrays)
				audio_frame = AV_ALLOCATE_FRAME();
				AV_RESET_FRAME(audio_frame);
				audio_frame->nb_samples = audio_input_position / info.channels;

				// Create a new array
				final_samples_planar = (int16_t*)av_malloc(sizeof(int16_t) * audio_frame->nb_samples * info.channels * (av_get_bytes_per_sample(output_sample_fmt) / av_get_bytes_per_sample(AV_SAMPLE_FMT_S16)));

				// Copy audio into buffer for frame
				memcpy(final_samples_planar, samples, audio_frame->nb_samples * info.channels * av_get_bytes_per_sample(output_sample_fmt));

				// Fill input frame with sample data
				avcodec_fill_audio_frame(audio_frame, info.channels, output_sample_fmt, (uint8_t *) final_samples_planar,
						audio_encoder_buffer_size, 0);

				// Create output frame (and allocate arrays)
				frame_final->nb_samples = audio_input_frame_size;
				av_samples_alloc(frame_final->data, frame_final->linesize, info.channels, frame_final->nb_samples, audio_codec->sample_fmt, 0);

				// Convert audio samples
				int nb_samples = SWR_CONVERT(avr_planar, 	// audio resample context
						frame_final->data, 			// output data pointers
						frame_final->linesize[0], 	// output plane size, in bytes. (0 if unknown)
						frame_final->nb_samples,	// maximum number of samples that the output buffer can hold
						audio_frame->data,				// input data pointers
						audio_frame->linesize[0],		// input plane size, in bytes (0 if unknown)
						audio_frame->nb_samples);		// number of input samples to convert

				// Copy audio samples over original samples
				if (nb_samples > 0)
					memcpy(samples, frame_final->data[0], nb_samples * av_get_bytes_per_sample(audio_codec->sample_fmt) * info.channels);

				// deallocate AVFrame
 				av_freep(&(audio_frame->data[0]));
 				AV_FREE_FRAME(&audio_frame);
 				all_queued_samples = NULL; // this array cleared with above call

				ZmqLogger::Instance()->AppendDebugMethod("FFmpegWriter::write_audio_packets (Successfully completed 2nd resampling for Planar formats)", "nb_samples", nb_samples, "", -1, "", -1, "", -1, "", -1, "", -1);

			} else {
				// Create a new array
				final_samples = (int16_t*)av_malloc(sizeof(int16_t) * audio_input_position * (av_get_bytes_per_sample(audio_codec->sample_fmt) / av_get_bytes_per_sample(AV_SAMPLE_FMT_S16)));

				// Copy audio into buffer for frame
				memcpy(final_samples, samples, audio_input_position * av_get_bytes_per_sample(audio_codec->sample_fmt));

				// Init the nb_samples property
				frame_final->nb_samples = audio_input_frame_size;

				// Fill the final_frame AVFrame with audio (non planar)
				avcodec_fill_audio_frame(frame_final, audio_codec->channels, audio_codec->sample_fmt, (uint8_t *) final_samples,
						audio_encoder_buffer_size, 0);
			}

			// Increment PTS (in samples)
			write_audio_count += FFMIN(audio_input_frame_size, audio_input_position);
			frame_final->pts = write_audio_count; // Set the AVFrame's PTS

			// Init the packet
			AVPacket pkt;
			av_init_packet(&pkt);
			pkt.data = audio_encoder_buffer;
			pkt.size = audio_encoder_buffer_size;

			// Set the packet's PTS prior to encoding
			pkt.pts = pkt.dts = write_audio_count;

			/* encode the audio samples */
			int got_packet_ptr = 0;

			#if IS_FFMPEG_3_2
			// Encode audio (latest version of FFmpeg)
			int error_code;
			int ret = 0;
			int frame_finished = 0;
			error_code = ret =  avcodec_send_frame(audio_codec, frame_final);
			if (ret < 0 && ret !=  AVERROR(EINVAL) && ret != AVERROR_EOF) {
				avcodec_send_frame(audio_codec, NULL);
			}
			else {
				if (ret >= 0)
					pkt.size = 0;
				ret =  avcodec_receive_packet(audio_codec, &pkt);
				if (ret >= 0)
					frame_finished = 1;
				if(ret == AVERROR(EINVAL) || ret == AVERROR_EOF) {
					avcodec_flush_buffers(audio_codec);
					ret = 0;
				}
				if (ret >= 0) {
					ret = frame_finished;
				}
			}
			if (!pkt.data && !frame_finished)
			{
				ret = -1;
			}
			got_packet_ptr = ret;
			#else
			// Encode audio (older versions of FFmpeg)
			int error_code = avcodec_encode_audio2(audio_codec, &pkt, frame_final, &got_packet_ptr);
			#endif
			/* if zero size, it means the image was buffered */
			if (error_code == 0 && got_packet_ptr) {

				// Since the PTS can change during encoding, set the value again.  This seems like a huge hack,
				// but it fixes lots of PTS related issues when I do this.
				pkt.pts = pkt.dts = write_audio_count;

				// Scale the PTS to the audio stream timebase (which is sometimes different than the codec's timebase)
				if (pkt.pts != AV_NOPTS_VALUE)
					pkt.pts = av_rescale_q(pkt.pts, audio_codec->time_base, audio_st->time_base);
				if (pkt.dts != AV_NOPTS_VALUE)
					pkt.dts = av_rescale_q(pkt.dts, audio_codec->time_base, audio_st->time_base);
				if (pkt.duration > 0)
					pkt.duration = av_rescale_q(pkt.duration, audio_codec->time_base, audio_st->time_base);

				// set stream
				pkt.stream_index = audio_st->index;
				pkt.flags |= AV_PKT_FLAG_KEY;

				/* write the compressed frame in the media file */
				int error_code = av_interleaved_write_frame(oc, &pkt);
				if (error_code < 0)
				{
					ZmqLogger::Instance()->AppendDebugMethod("FFmpegWriter::write_audio_packets ERROR [" + (string)av_err2str(error_code) + "]", "error_code", error_code, "", -1, "", -1, "", -1, "", -1, "", -1);
				}
			}

			if (error_code < 0)
			{
				ZmqLogger::Instance()->AppendDebugMethod("FFmpegWriter::write_audio_packets ERROR [" + (string)av_err2str(error_code) + "]", "error_code", error_code, "", -1, "", -1, "", -1, "", -1, "", -1);
			}

			// deallocate AVFrame
			av_freep(&(frame_final->data[0]));
            AV_FREE_FRAME(&frame_final);

			// deallocate memory for packet
			AV_FREE_PACKET(&pkt);

			// Reset position
			audio_input_position = 0;
			final = false;
		}

		// Delete arrays (if needed)
		if (all_resampled_samples) {
			av_freep(&all_resampled_samples);
			all_resampled_samples = NULL;
		}
		if (all_queued_samples) {
			av_freep(&all_queued_samples);
			all_queued_samples = NULL;
		}

	} // end task
}

// Allocate an AVFrame object
AVFrame* FFmpegWriter::allocate_avframe(PixelFormat pix_fmt, int width, int height, int *buffer_size, uint8_t *new_buffer)
{
	// Create an RGB AVFrame
	AVFrame *new_av_frame = NULL;

	// Allocate an AVFrame structure
	new_av_frame = AV_ALLOCATE_FRAME();
	if (new_av_frame == NULL)
		throw OutOfMemory("Could not allocate AVFrame", path);

	// Determine required buffer size and allocate buffer
	*buffer_size = AV_GET_IMAGE_SIZE(pix_fmt, width, height);

	// Create buffer (if not provided)
	if (!new_buffer)
	{
		// New Buffer
		new_buffer = (uint8_t*)av_malloc(*buffer_size * sizeof(uint8_t));
		// Attach buffer to AVFrame
		AV_COPY_PICTURE_DATA(new_av_frame, new_buffer, pix_fmt, width, height);
		new_av_frame->width = width;
		new_av_frame->height = height;
		new_av_frame->format = pix_fmt;
	}

	// return AVFrame
	return new_av_frame;
}

// process video frame
void FFmpegWriter::process_video_packet(std::shared_ptr<Frame> frame)
{
	// Determine the height & width of the source image
	int source_image_width = frame->GetWidth();
	int source_image_height = frame->GetHeight();

	// Do nothing if size is 1x1 (i.e. no image in this frame)
	if (source_image_height == 1 && source_image_width == 1)
		return;

	// Init rescalers (if not initialized yet)
	if (image_rescalers.size() == 0)
		InitScalers(source_image_width, source_image_height);

	// Get a unique rescaler (for this thread)
	SwsContext *scaler = image_rescalers[rescaler_position];
	rescaler_position++;
	if (rescaler_position == num_of_rescalers)
		rescaler_position = 0;

	#pragma omp task firstprivate(frame, scaler, source_image_width, source_image_height)
	{
		// Allocate an RGB frame & final output frame
		int bytes_source = 0;
		int bytes_final = 0;
		AVFrame *frame_source = NULL;
		const uchar *pixels = NULL;

		// Get a list of pixels from source image
		pixels = frame->GetPixels();

		// Init AVFrame for source image & final (converted image)
		frame_source = allocate_avframe(PIX_FMT_RGBA, source_image_width, source_image_height, &bytes_source, (uint8_t*) pixels);
		#if IS_FFMPEG_3_2
    AVFrame *frame_final;
//    #if defined(__linux__)
    if (hw_en_on && hw_en_supported) {
      frame_final = allocate_avframe(AV_PIX_FMT_NV12, info.width, info.height, &bytes_final, NULL);
    } else
//    #endif
    {
      frame_final = allocate_avframe((AVPixelFormat)(video_st->codecpar->format), info.width, info.height, &bytes_final, NULL);
    }
		#else
		AVFrame *frame_final = allocate_avframe(video_codec->pix_fmt, info.width, info.height, &bytes_final, NULL);
		#endif

		// Fill with data
        AV_COPY_PICTURE_DATA(frame_source, (uint8_t*)pixels, PIX_FMT_RGBA, source_image_width, source_image_height);
		ZmqLogger::Instance()->AppendDebugMethod("FFmpegWriter::process_video_packet", "frame->number", frame->number, "bytes_source", bytes_source, "bytes_final", bytes_final, "", -1, "", -1, "", -1);

		// Resize & convert pixel format
		sws_scale(scaler, frame_source->data, frame_source->linesize, 0,
				source_image_height, frame_final->data, frame_final->linesize);

		// Add resized AVFrame to av_frames map
		#pragma omp critical (av_frames_section)
		add_avframe(frame, frame_final);

		// Deallocate memory
		AV_FREE_FRAME(&frame_source);

	} // end task

}

// write video frame
bool FFmpegWriter::write_video_packet(std::shared_ptr<Frame> frame, AVFrame* frame_final)
{
#if (LIBAVFORMAT_VERSION_MAJOR >= 58)
	ZmqLogger::Instance()->AppendDebugMethod("FFmpegWriter::write_video_packet", "frame->number", frame->number, "oc->oformat->flags", oc->oformat->flags, "", -1, "", -1, "", -1, "", -1);
#else
	ZmqLogger::Instance()->AppendDebugMethod("FFmpegWriter::write_video_packet", "frame->number", frame->number, "oc->oformat->flags & AVFMT_RAWPICTURE", oc->oformat->flags & AVFMT_RAWPICTURE, "", -1, "", -1, "", -1, "", -1);

	if (oc->oformat->flags & AVFMT_RAWPICTURE) {
		// Raw video case.
		AVPacket pkt;
		av_init_packet(&pkt);

		pkt.flags |= AV_PKT_FLAG_KEY;
		pkt.stream_index= video_st->index;
		pkt.data= (uint8_t*)frame_final->data;
		pkt.size= sizeof(AVPicture);

		// Increment PTS (in frames and scaled to the codec's timebase)
		write_video_count += av_rescale_q(1, (AVRational){info.fps.den, info.fps.num}, video_codec->time_base);
		pkt.pts = write_video_count;

		/* write the compressed frame in the media file */
		int error_code = av_interleaved_write_frame(oc, &pkt);
		if (error_code < 0)
		{
			ZmqLogger::Instance()->AppendDebugMethod("FFmpegWriter::write_video_packet ERROR [" + (string)av_err2str(error_code) + "]", "error_code", error_code, "", -1, "", -1, "", -1, "", -1, "", -1);
			return false;
		}

		// Deallocate packet
		AV_FREE_PACKET(&pkt);

	} else
#endif
        {

		AVPacket pkt;
		av_init_packet(&pkt);
		pkt.data = NULL;
		pkt.size = 0;
		pkt.pts = pkt.dts = AV_NOPTS_VALUE;

		// Pointer for video buffer (if using old FFmpeg version)
		uint8_t *video_outbuf = NULL;

		// Increment PTS (in frames and scaled to the codec's timebase)
		write_video_count += av_rescale_q(1, (AVRational){info.fps.den, info.fps.num}, video_codec->time_base);

		// Assign the initial AVFrame PTS from the frame counter
		frame_final->pts = write_video_count;
    #if IS_FFMPEG_3_2
//    #if defined(__linux__)
    if (hw_en_on && hw_en_supported) {
        if (!(hw_frame = av_frame_alloc())) {
          fprintf(stderr, "Error code: av_hwframe_alloc\n");
        }
        if (av_hwframe_get_buffer(video_codec->hw_frames_ctx, hw_frame, 0) < 0) {
            fprintf(stderr, "Error code: av_hwframe_get_buffer\n");
        }
        if (!hw_frame->hw_frames_ctx) {
          fprintf(stderr, "Error hw_frames_ctx.\n");
        }
        hw_frame->format = AV_PIX_FMT_NV12;
        if ( av_hwframe_transfer_data(hw_frame, frame_final, 0) < 0) {
            fprintf(stderr, "Error while transferring frame data to surface.\n");
        }
        av_frame_copy_props(hw_frame, frame_final);
    }
//    #endif
    #endif
		/* encode the image */
		int got_packet_ptr = 0;
		int error_code = 0;
		#if IS_FFMPEG_3_2
		// Write video packet (latest version of FFmpeg)
		int frameFinished = 0;
    int ret;
//    #if defined(__linux__)
    #if IS_FFMPEG_3_2
    if (hw_en_on && hw_en_supported) {
      ret = avcodec_send_frame(video_codec, hw_frame); //hw_frame!!!
    } else
    #endif
//    #endif
    ret = avcodec_send_frame(video_codec, frame_final);
		error_code = ret;
		if (ret < 0 ) {
			ZmqLogger::Instance()->AppendDebugMethod("FFmpegWriter::write_video_packet (Frame not sent)", "", -1, "", -1, "", -1, "", -1, "", -1, "", -1);
			if (ret == AVERROR(EAGAIN) ) {
				cerr << "Frame EAGAIN" << "\n";
      }
			if (ret == AVERROR_EOF ) {
				cerr << "Frame AVERROR_EOF" << "\n";
      }
			avcodec_send_frame(video_codec, NULL);
		}
		else {
			while (ret >= 0) {
				ret = avcodec_receive_packet(video_codec, &pkt);
		if (ret == AVERROR(EAGAIN) || ret == AVERROR_EOF) {
					avcodec_flush_buffers(video_codec);
					got_packet_ptr = 0;
		break;
				}
				if (ret == 0) {
					got_packet_ptr = 1;
					break;
				}
			}
		}
		#else
			#if LIBAVFORMAT_VERSION_MAJOR >= 54
				// Write video packet (older than FFmpeg 3.2)
				error_code = avcodec_encode_video2(video_codec, &pkt, frame_final, &got_packet_ptr);
				if (error_code != 0 ) {
					cerr << "Frame AVERROR_EOF" << "\n";
        }
				if (got_packet_ptr == 0 ) {
					cerr << "Frame gotpacket error" << "\n";
        }
			#else
				// Write video packet (even older versions of FFmpeg)
				int video_outbuf_size = 200000;
				video_outbuf = (uint8_t*) av_malloc(200000);

				/* encode the image */
				int out_size = avcodec_encode_video(video_codec, video_outbuf, video_outbuf_size, frame_final);

				/* if zero size, it means the image was buffered */
				if (out_size > 0) {
					if(video_codec->coded_frame->key_frame)
						pkt.flags |= AV_PKT_FLAG_KEY;
					pkt.data= video_outbuf;
					pkt.size= out_size;

					// got data back (so encode this frame)
					got_packet_ptr = 1;
				}
			#endif
		#endif

		/* if zero size, it means the image was buffered */
		if (error_code == 0 && got_packet_ptr) {

			// Since the PTS can change during encoding, set the value again.  This seems like a huge hack,
			// but it fixes lots of PTS related issues when I do this.
			//pkt.pts = pkt.dts = write_video_count;

			// set the timestamp
//        av_packet_rescale_ts(&pkt, video_st->time_base,video_codec->time_base);
			if (pkt.pts != AV_NOPTS_VALUE)
				pkt.pts = av_rescale_q(pkt.pts, video_codec->time_base, video_st->time_base);
			if (pkt.dts != AV_NOPTS_VALUE)
				pkt.dts = av_rescale_q(pkt.dts, video_codec->time_base, video_st->time_base);
			if (pkt.duration > 0)
				pkt.duration = av_rescale_q(pkt.duration, video_codec->time_base, video_st->time_base);
			pkt.stream_index = video_st->index;

			/* write the compressed frame in the media file */
			int error_code = av_interleaved_write_frame(oc, &pkt);
			if (error_code < 0)
			{
				ZmqLogger::Instance()->AppendDebugMethod("FFmpegWriter::write_video_packet ERROR [" + (string)av_err2str(error_code) + "]", "error_code", error_code, "", -1, "", -1, "", -1, "", -1, "", -1);
				return false;
			}
		}

		// Deallocate memory (if needed)
		if (video_outbuf)
			delete[] video_outbuf;

		// Deallocate packet
		AV_FREE_PACKET(&pkt);
    #if IS_FFMPEG_3_2
//    #if defined(__linux__)
        if (hw_en_on && hw_en_supported) {
          if (hw_frame) {
            av_frame_free(&hw_frame);
            hw_frame = NULL;
          }
        }
//    #endif
    #endif
	}

	// Success
	return true;
}

// Output the ffmpeg info about this format, streams, and codecs (i.e. dump format)
void FFmpegWriter::OutputStreamInfo()
{
	// output debug info
	av_dump_format(oc, 0, path.c_str(), 1);
}

// Init a collection of software rescalers (thread safe)
void FFmpegWriter::InitScalers(int source_width, int source_height)
{
	int scale_mode = SWS_FAST_BILINEAR;
	if (openshot::Settings::Instance()->HIGH_QUALITY_SCALING) {
		scale_mode = SWS_LANCZOS;
	}

	// Init software rescalers vector (many of them, one for each thread)
	for (int x = 0; x < num_of_rescalers; x++)
	{
		// Init the software scaler from FFMpeg
    #if IS_FFMPEG_3_2
//    #if defined(__linux__)
    if (hw_en_on && hw_en_supported) {
      img_convert_ctx = sws_getContext(source_width, source_height, PIX_FMT_RGBA, info.width, info.height, AV_PIX_FMT_NV12, SWS_BILINEAR, NULL, NULL, NULL);
    } else
//    #endif
    #endif
    {
		img_convert_ctx = sws_getContext(source_width, source_height, PIX_FMT_RGBA, info.width, info.height, AV_GET_CODEC_PIXEL_FORMAT(video_st, video_st->codec), SWS_BILINEAR, NULL, NULL, NULL);
    }

		// Add rescaler to vector
		image_rescalers.push_back(img_convert_ctx);
	}
}

// Set audio resample options
void FFmpegWriter::ResampleAudio(int sample_rate, int channels) {
	original_sample_rate = sample_rate;
	original_channels = channels;
}

// Remove & deallocate all software scalers
void FFmpegWriter::RemoveScalers()
{
	// Close all rescalers
	for (int x = 0; x < num_of_rescalers; x++)
		sws_freeContext(image_rescalers[x]);

	// Clear vector
	image_rescalers.clear();
}<|MERGE_RESOLUTION|>--- conflicted
+++ resolved
@@ -248,11 +248,6 @@
 		info.pixel_ratio.den = pixel_ratio.den;
 	}
 	if (bit_rate >= 1000)			// bit_rate is the bitrate in b/s
-<<<<<<< HEAD
-		info.video_bit_rate = bit_rate;
-	if ((bit_rate > 0) && (bit_rate <=63))	// bit_rate is the crf value
-=======
->>>>>>> 0587ada6
 		info.video_bit_rate = bit_rate;
 
 	info.interlaced_frame = interlaced;
@@ -1088,64 +1083,6 @@
 	if (info.video_bit_rate > 1000) {
 		c->bit_rate = info.video_bit_rate;
 	}
-<<<<<<< HEAD
-#if LIBAVCODEC_VERSION_INT >= AV_VERSION_INT(55, 39, 101)
-	else {
-#if IS_FFMPEG_3_2
-    if (hw_en_on) {
-      double mbs = 15000000.0;
-      if (info.video_bit_rate > 0) {
-        if (info.video_bit_rate > 42) {
-          mbs = 380.0;
-        }
-        else {
-          mbs *= pow(0.912,info.video_bit_rate);
-        }
-      }
-      c->bit_rate = (int)(mbs);
-    }
-    else
-#endif
-    {
-  		switch (c->codec_id) {
-#if (LIBAVCODEC_VERSION_MAJOR >= 58)
-  			case AV_CODEC_ID_AV1 :
-  				av_opt_set_int(c->priv_data, "crf", min(info.video_bit_rate,63), 0);
-                c->bit_rate = 0;
-  				break;
-#endif
-  			case AV_CODEC_ID_VP8 :
-  				av_opt_set_int(c->priv_data, "crf", min(info.video_bit_rate,63), 0);
-  				break;
-  			case AV_CODEC_ID_VP9 :
-  				av_opt_set_int(c->priv_data, "crf", min(info.video_bit_rate,63), 0);
-  				if (info.video_bit_rate == 0) {
-  		       av_opt_set_int(c->priv_data, "lossless", 1, 0);
-  				 }
-  				 break;
-  			case AV_CODEC_ID_H264 :
-  				av_opt_set_int(c->priv_data, "crf", min(info.video_bit_rate,51), 0);
-  				break;
-  			case AV_CODEC_ID_H265 :
-  				av_opt_set_int(c->priv_data, "crf", min(info.video_bit_rate,51), 0);
-  				break;
-        default:
-          double mbs = 15000000.0;
-          if (info.video_bit_rate > 0) {
-            if (info.video_bit_rate > 42) {
-              mbs = 380.0;
-            }
-            else {
-              mbs *= pow(0.912,info.video_bit_rate);
-            }
-          }
-          c->bit_rate = (int)(mbs);
-  		}
-    }
-	}
-#endif
-=======
->>>>>>> 0587ada6
 
 	//TODO: Implement variable bitrate feature (which actually works). This implementation throws
 	//invalid bitrate errors and rc buffer underflow errors, etc...
