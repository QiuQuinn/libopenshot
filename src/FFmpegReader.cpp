/**
 * @file
 * @brief Source file for FFmpegReader class
 * @author Jonathan Thomas <jonathan@openshot.org>, Fabrice Bellard
 *
 * @section LICENSE
 *
 * Copyright (c) 2008-2013 OpenShot Studios, LLC, Fabrice Bellard
 * (http://www.openshotstudios.com). This file is part of
 * OpenShot Library (http://www.openshot.org), an open-source project
 * dedicated to delivering high quality video editing and animation solutions
 * to the world.
 *
 * This file is originally based on the Libavformat API example, and then modified
 * by the libopenshot project.
 *
 * OpenShot Library (libopenshot) is free software: you can redistribute it
 * and/or modify it under the terms of the GNU Lesser General Public License
 * as published by the Free Software Foundation, either version 3 of the
 * License, or (at your option) any later version.
 *
 * OpenShot Library (libopenshot) is distributed in the hope that it will be
 * useful, but WITHOUT ANY WARRANTY; without even the implied warranty of
 * MERCHANTABILITY or FITNESS FOR A PARTICULAR PURPOSE. See the
 * GNU Lesser General Public License for more details.
 *
 * You should have received a copy of the GNU Lesser General Public License
 * along with OpenShot Library. If not, see <http://www.gnu.org/licenses/>.
 */

#include "../include/FFmpegReader.h"

#define PRAYFORAWONDER 0

#if IS_FFMPEG_3_2
#pragma message "You are compiling with experimental hardware decode"
#else
#pragma message "You are compiling only with software decode"
#endif

#if IS_FFMPEG_3_2
#define MAX_SUPPORTED_WIDTH 1950
#define MAX_SUPPORTED_HEIGHT 1100

#if PRAYFORAWONDER
#include "libavutil/hwcontext_vaapi.h"

typedef struct VAAPIDecodeContext {
     VAProfile             va_profile;
     VAEntrypoint          va_entrypoint;
     VAConfigID            va_config;
     VAContextID           va_context;

 #if FF_API_STRUCT_VAAPI_CONTEXT
// FF_DISABLE_DEPRECATION_WARNINGS
     int                   have_old_context;
     struct vaapi_context *old_context;
     AVBufferRef          *device_ref;
// FF_ENABLE_DEPRECATION_WARNINGS
 #endif

     AVHWDeviceContext    *device;
     AVVAAPIDeviceContext *hwctx;

     AVHWFramesContext    *frames;
     AVVAAPIFramesContext *hwfc;

     enum AVPixelFormat    surface_format;
     int                   surface_count;
 } VAAPIDecodeContext;

 #endif
#endif


using namespace openshot;

int hw_de_on = 1;					// Is set in UI
//int hw_de_supported = 0;	// Is set by FFmpegReader
#if IS_FFMPEG_3_2
AVPixelFormat hw_de_av_pix_fmt_global = AV_PIX_FMT_NONE;
AVHWDeviceType hw_de_av_device_type_global = AV_HWDEVICE_TYPE_VAAPI;
#endif

FFmpegReader::FFmpegReader(string path)
	: last_frame(0), is_seeking(0), seeking_pts(0), seeking_frame(0), seek_count(0),
	  audio_pts_offset(99999), video_pts_offset(99999), path(path), is_video_seek(true), check_interlace(false),
	  check_fps(false), enable_seek(true), is_open(false), seek_audio_frame_found(0), seek_video_frame_found(0),
	  prev_samples(0), prev_pts(0), pts_total(0), pts_counter(0), is_duration_known(false), largest_frame_processed(0),
	  current_video_frame(0), has_missing_frames(false), num_packets_since_video_frame(0), num_checks_since_final(0),
	  packet(NULL), use_omp_threads(true) {

	// Initialize FFMpeg, and register all formats and codecs
	AV_REGISTER_ALL
	AVCODEC_REGISTER_ALL

	// Init cache
	working_cache.SetMaxBytesFromInfo(OPEN_MP_NUM_PROCESSORS * info.fps.ToDouble() * 2, info.width, info.height, info.sample_rate, info.channels);
	missing_frames.SetMaxBytesFromInfo(OPEN_MP_NUM_PROCESSORS * 2, info.width, info.height, info.sample_rate, info.channels);
	final_cache.SetMaxBytesFromInfo(OPEN_MP_NUM_PROCESSORS * 2, info.width, info.height, info.sample_rate, info.channels);

	// Open and Close the reader, to populate it's attributes (such as height, width, etc...)
	Open();
	Close();
}

FFmpegReader::FFmpegReader(string path, bool inspect_reader)
		: last_frame(0), is_seeking(0), seeking_pts(0), seeking_frame(0), seek_count(0),
		  audio_pts_offset(99999), video_pts_offset(99999), path(path), is_video_seek(true), check_interlace(false),
		  check_fps(false), enable_seek(true), is_open(false), seek_audio_frame_found(0), seek_video_frame_found(0),
		  prev_samples(0), prev_pts(0), pts_total(0), pts_counter(0), is_duration_known(false), largest_frame_processed(0),
		  current_video_frame(0), has_missing_frames(false), num_packets_since_video_frame(0), num_checks_since_final(0),
		  packet(NULL), use_omp_threads(true) {

	// Initialize FFMpeg, and register all formats and codecs
	AV_REGISTER_ALL
	AVCODEC_REGISTER_ALL

	// Init cache
	working_cache.SetMaxBytesFromInfo(OPEN_MP_NUM_PROCESSORS * info.fps.ToDouble() * 2, info.width, info.height, info.sample_rate, info.channels);
	missing_frames.SetMaxBytesFromInfo(OPEN_MP_NUM_PROCESSORS * 2, info.width, info.height, info.sample_rate, info.channels);
	final_cache.SetMaxBytesFromInfo(OPEN_MP_NUM_PROCESSORS * 2, info.width, info.height, info.sample_rate, info.channels);

	// Open and Close the reader, to populate it's attributes (such as height, width, etc...)
	if (inspect_reader) {
		Open();
		Close();
	}
}

FFmpegReader::~FFmpegReader() {
	if (is_open)
		// Auto close reader if not already done
		Close();
}

// This struct holds the associated video frame and starting sample # for an audio packet.
bool AudioLocation::is_near(AudioLocation location, int samples_per_frame, int64_t amount)
{
	// Is frame even close to this one?
	if (abs(location.frame - frame) >= 2)
		// This is too far away to be considered
		return false;

	// Note that samples_per_frame can vary slightly frame to frame when the
	// audio sampling rate is not an integer multiple of the video fps.
	int64_t diff = samples_per_frame * (location.frame - frame) + location.sample_start - sample_start;
	if (abs(diff) <= amount)
		// close
		return true;

	// not close
	return false;
}

#if IS_FFMPEG_3_2

static enum AVPixelFormat get_hw_dec_format(AVCodecContext *ctx, const enum AVPixelFormat *pix_fmts)
{
    const enum AVPixelFormat *p;

    for (p = pix_fmts; *p != AV_PIX_FMT_NONE; p++) {
			switch (*p) {
				case AV_PIX_FMT_VAAPI:
					hw_de_av_pix_fmt_global = AV_PIX_FMT_VAAPI;
					hw_de_av_device_type_global = AV_HWDEVICE_TYPE_VAAPI;
        	return *p;
					break;
				case AV_PIX_FMT_CUDA:
					hw_de_av_pix_fmt_global = AV_PIX_FMT_CUDA;
					hw_de_av_device_type_global = AV_HWDEVICE_TYPE_CUDA;
        	return *p;
					break;
				case AV_PIX_FMT_DXVA2_VLD:
					hw_de_av_pix_fmt_global = AV_PIX_FMT_DXVA2_VLD;
					hw_de_av_device_type_global = AV_HWDEVICE_TYPE_DXVA2;
        	return *p;
					break;
				case AV_PIX_FMT_D3D11:
					hw_de_av_pix_fmt_global = AV_PIX_FMT_D3D11;
					hw_de_av_device_type_global = AV_HWDEVICE_TYPE_D3D11VA;
        	return *p;
					break;
				case AV_PIX_FMT_QSV:
					hw_de_av_pix_fmt_global = AV_PIX_FMT_QSV;
					hw_de_av_device_type_global = AV_HWDEVICE_TYPE_QSV;
        	return *p;
					break;
			}
    }
		ZmqLogger::Instance()->AppendDebugMethod("FFmpegReader::ReadStream (Unable to decode this file using hardware decode.)", "", -1, "", -1, "", -1, "", -1, "", -1, "", -1);
    return AV_PIX_FMT_NONE;
}

int FFmpegReader::is_hardware_decode_supported(int codecid)
{
	int ret;
	switch (codecid) {
		case AV_CODEC_ID_H264:
		case AV_CODEC_ID_MPEG2VIDEO:
		case AV_CODEC_ID_VC1:
		case AV_CODEC_ID_WMV1:
		case AV_CODEC_ID_WMV2:
		case AV_CODEC_ID_WMV3:
		ret = 1;
		break;
	default :
		ret = 0;
		break;
	}
	return ret;
}

#endif

void FFmpegReader::Open()
{
	// Open reader if not already open
	if (!is_open)
	{
		// Initialize format context
		pFormatCtx = NULL;

    char * val = getenv( "OS2_DECODE_HW" );
		if (val == NULL) {
			hw_de_on = 0;
		}
		else{
			hw_de_on = (val[0] == '1')? 1 : 0;
		}

		// Open video file
		if (avformat_open_input(&pFormatCtx, path.c_str(), NULL, NULL) != 0)
			throw InvalidFile("File could not be opened.", path);

		// Retrieve stream information
		if (avformat_find_stream_info(pFormatCtx, NULL) < 0)
			throw NoStreamsFound("No streams found in file.", path);

		videoStream = -1;
		audioStream = -1;
		// Loop through each stream, and identify the video and audio stream index
		for (unsigned int i = 0; i < pFormatCtx->nb_streams; i++)
		{
			// Is this a video stream?
			if (AV_GET_CODEC_TYPE(pFormatCtx->streams[i]) == AVMEDIA_TYPE_VIDEO && videoStream < 0) {
				videoStream = i;
			}
			// Is this an audio stream?
			if (AV_GET_CODEC_TYPE(pFormatCtx->streams[i]) == AVMEDIA_TYPE_AUDIO && audioStream < 0) {
				audioStream = i;
			}
		}
		if (videoStream == -1 && audioStream == -1)
			throw NoStreamsFound("No video or audio streams found in this file.", path);

		// Is there a video stream?
		if (videoStream != -1)
		{
			// Set the stream index
			info.video_stream_index = videoStream;

			// Set the codec and codec context pointers
			pStream = pFormatCtx->streams[videoStream];

			// Find the codec ID from stream
			AVCodecID codecId = AV_FIND_DECODER_CODEC_ID(pStream);

			// Get codec and codec context from stream
			AVCodec *pCodec = avcodec_find_decoder(codecId);
<<<<<<< HEAD
=======
			pCodecCtx = AV_GET_CODEC_CONTEXT(pStream, pCodec);

			// Set number of threads equal to number of processors (not to exceed 16)
			pCodecCtx->thread_count = min(FF_NUM_PROCESSORS, 16);

			if (pCodec == NULL) {
				throw InvalidCodec("A valid video codec could not be found for this file.", path);
			}

			// Init options
>>>>>>> 31e9e7b6
			AVDictionary *opts = NULL;
			int retry_decode_open = 2;
			// If hw accel is selected but hardware connot handle repeat with software decoding
			do {
				pCodecCtx = AV_GET_CODEC_CONTEXT(pStream, pCodec);
				#if IS_FFMPEG_3_2
				if (hw_de_on && (retry_decode_open==2)) {
					// Up to here no decision is made if hardware or software decode
					hw_de_supported = is_hardware_decode_supported(pCodecCtx->codec_id);
				}
				#endif
				retry_decode_open = 0;
				// Set number of threads equal to number of processors (not to exceed 16)
				pCodecCtx->thread_count = min(FF_NUM_PROCESSORS, 16);

				if (pCodec == NULL) {
					throw InvalidCodec("A valid video codec could not be found for this file.", path);
				}

				// Init options
				av_dict_set(&opts, "strict", "experimental", 0);
				#if IS_FFMPEG_3_2
				if (hw_de_on && hw_de_supported) {
					// Open Hardware Acceleration
					// Use the hw device given in the environment variable HW_DE_DEVICE_SET or the default if not set
			    char *dev_hw = NULL;
          char adapter[256];
          char *adapter_ptr = NULL;
          int adapter_num;
					dev_hw = getenv( "HW_DE_DEVICE_SET" );
          if( dev_hw != NULL) {
            adapter_num = atoi(dev_hw);
            if (adapter_num < 3 && adapter_num >=0) {
      #if defined(__linux__)
              snprintf(adapter,sizeof(adapter),"/dev/dri/renderD%d", adapter_num+128);
              // Maybe 127 is better because the first card would be 1?!
              adapter_ptr = adapter;
      #elif defined(_WIN32)
              adapter_ptr = NULL;
      #elif defined(__APPLE__)
              adapter_ptr = NULL;
      #endif
            }
            else {
              adapter_ptr = NULL; // Just to be sure
            }
          }
			    // Check if it is there and writable
      #if defined(__linux__)
			    if( adapter_ptr != NULL && access( adapter_ptr, W_OK ) == -1 ) {
      #elif defined(_WIN32)
          if( adapter_ptr != NULL ) {
      #elif defined(__APPLE__)
          if( adapter_ptr != NULL ) {
      #endif
			      adapter_ptr = NULL;  // use default
            //cerr << "\n\n\nDecode Device not present using default\n\n\n";
            ZmqLogger::Instance()->AppendDebugMethod("Decode Device not present using default", "", -1, "", -1, "", -1, "", -1, "", -1, "", -1);
			    }
					hw_device_ctx = NULL;
					// Here the first hardware initialisations are made
					pCodecCtx->get_format = get_hw_dec_format;
					if (av_hwdevice_ctx_create(&hw_device_ctx, hw_de_av_device_type, adapter_ptr, NULL, 0) >= 0) {
						if (!(pCodecCtx->hw_device_ctx = av_buffer_ref(hw_device_ctx))) {
							throw InvalidCodec("Hardware device reference create failed.", path);
						}
					}
					else {
						throw InvalidCodec("Hardware device create failed.", path);
					}
				}
				#endif
				// Open video codec
				if (avcodec_open2(pCodecCtx, pCodec, &opts) < 0)
					throw InvalidCodec("A video codec was found, but could not be opened.", path);

				#if IS_FFMPEG_3_2
				if (hw_de_on && hw_de_supported) {
					AVHWFramesConstraints *constraints = NULL;
					void *hwconfig = NULL;
					hwconfig = av_hwdevice_hwconfig_alloc(hw_device_ctx);
	// NOT WORKING needs va_config !
	#if PRAYFORAWONDER
					((AVVAAPIHWConfig *)hwconfig)->config_id = ((VAAPIDecodeContext *)(pCodecCtx->priv_data))->va_config;
	#endif
					constraints = av_hwdevice_get_hwframe_constraints(hw_device_ctx,hwconfig);
					if (constraints) {
						if (pCodecCtx->coded_width < constraints->min_width  	||
								pCodecCtx->coded_height < constraints->min_height ||
								pCodecCtx->coded_width > constraints->max_width  	||
								pCodecCtx->coded_height > constraints->max_height) {
              ZmqLogger::Instance()->AppendDebugMethod("DIMENSIONS ARE TOO LARGE for hardware acceleration\n", "", -1, "", -1, "", -1, "", -1, "", -1, "", -1);
							//cerr << "DIMENSIONS ARE TOO LARGE for hardware acceleration\n";
							hw_de_supported = 0;
							retry_decode_open = 1;
							AV_FREE_CONTEXT(pCodecCtx);
							if (hw_device_ctx) {
								av_buffer_unref(&hw_device_ctx);
								hw_device_ctx = NULL;
							}
						}
						else {
							// All is just peachy
              ZmqLogger::Instance()->AppendDebugMethod("\nDecode hardware acceleration is used\n", "Min width :", constraints->min_width, "Min Height :", constraints->min_height, "MaxWidth :", constraints->max_width, "MaxHeight :", constraints->max_height, "Frame width :", pCodecCtx->coded_width, "Frame height :", pCodecCtx->coded_height);
              //cerr << "\nDecode hardware acceleration is used\n";
							//cerr << "Min width   : " << constraints->min_width << " MinHeight    : " << constraints->min_height << "MaxWidth : " << constraints->max_width << "MaxHeight : " << constraints->max_height << "\n";
							//cerr << "Frame width : " << pCodecCtx->coded_width << " Frame height : " << pCodecCtx->coded_height << "\n";
							retry_decode_open = 0;
						}
						av_hwframe_constraints_free(&constraints);
						if (hwconfig) {
							av_freep(&hwconfig);
						}
					}
					else {
						int max_h, max_w;
						max_h = ((getenv( "LIMIT_HEIGHT_MAX" )==NULL) ? MAX_SUPPORTED_HEIGHT : atoi(getenv( "LIMIT_HEIGHT_MAX" )));
						max_w = ((getenv( "LIMIT_WIDTH_MAX" )==NULL) ? MAX_SUPPORTED_WIDTH : atoi(getenv( "LIMIT_WIDTH_MAX" )));
            ZmqLogger::Instance()->AppendDebugMethod("Constraints could not be found using default limit\n", "", -1, "", -1, "", -1, "", -1, "", -1, "", -1);
						//cerr << "Constraints could not be found using default limit\n";
						if (pCodecCtx->coded_width < 0  	||
								pCodecCtx->coded_height < 0 	||
								pCodecCtx->coded_width > max_w ||
								pCodecCtx->coded_height > max_h ) {
              ZmqLogger::Instance()->AppendDebugMethod("DIMENSIONS ARE TOO LARGE for hardware acceleration\n", "Max Width :", max_w, "Max Height :", max_h, "Frame width :", pCodecCtx->coded_width, "Frame height :", pCodecCtx->coded_height, "", -1, "", -1);
							//cerr << "DIMENSIONS ARE TOO LARGE for hardware acceleration\n";
              //cerr << "  Max Width : " << max_w << " Height : " << max_h << "\n";
							//cerr << "Frame width : " << pCodecCtx->coded_width << " Frame height : " << pCodecCtx->coded_height << "\n";
							hw_de_supported = 0;
							retry_decode_open = 1;
							AV_FREE_CONTEXT(pCodecCtx);
							if (hw_device_ctx) {
								av_buffer_unref(&hw_device_ctx);
								hw_device_ctx = NULL;
							}
						}
						else {
              ZmqLogger::Instance()->AppendDebugMethod("\nDecode hardware acceleration is used\n", "Max Width :", max_w, "Max Height :", max_h, "Frame width :", pCodecCtx->coded_width, "Frame height :", pCodecCtx->coded_height, "", -1, "", -1);
              //cerr << "\nDecode hardware acceleration is used\n";
              //cerr << "  Max Width : " << max_w << " Height : " << max_h << "\n";
							//cerr << "Frame width : " << pCodecCtx->coded_width << " Frame height : " << pCodecCtx->coded_height << "\n";
							retry_decode_open = 0;
						}
					}
				} // if hw_de_on && hw_de_supported
        else {
          ZmqLogger::Instance()->AppendDebugMethod("\nDecode in software is used\n", "", -1, "", -1, "", -1, "", -1, "", -1, "", -1);
          //cerr << "\nDecode in software is used\n";
        }
				#else
				retry_decode_open = 0;
				#endif
			} while (retry_decode_open); // retry_decode_open
			// Free options
			av_dict_free(&opts);

			// Update the File Info struct with video details (if a video stream is found)
			UpdateVideoInfo();
		}

		// Is there an audio stream?
		if (audioStream != -1)
		{
			// Set the stream index
			info.audio_stream_index = audioStream;

			// Get a pointer to the codec context for the audio stream
			aStream = pFormatCtx->streams[audioStream];

			// Find the codec ID from stream
			AVCodecID codecId = AV_FIND_DECODER_CODEC_ID(aStream);

			// Get codec and codec context from stream
			AVCodec *aCodec = avcodec_find_decoder(codecId);
			aCodecCtx = AV_GET_CODEC_CONTEXT(aStream, aCodec);

			// Set number of threads equal to number of processors (not to exceed 16)
			aCodecCtx->thread_count = min(FF_NUM_PROCESSORS, 16);

			if (aCodec == NULL) {
				throw InvalidCodec("A valid audio codec could not be found for this file.", path);
			}

			// Init options
			AVDictionary *opts = NULL;
			av_dict_set(&opts, "strict", "experimental", 0);

			// Open audio codec
			if (avcodec_open2(aCodecCtx, aCodec, &opts) < 0)
				throw InvalidCodec("An audio codec was found, but could not be opened.", path);

			// Free options
			av_dict_free(&opts);

			// Update the File Info struct with audio details (if an audio stream is found)
			UpdateAudioInfo();
		}

		// Add format metadata (if any)
		AVDictionaryEntry *tag = NULL;
		while ((tag = av_dict_get(pFormatCtx->metadata, "", tag, AV_DICT_IGNORE_SUFFIX))) {
			QString str_key = tag->key;
			QString str_value = tag->value;
			info.metadata[str_key.toStdString()] = str_value.trimmed().toStdString();
		}

		// Init previous audio location to zero
		previous_packet_location.frame = -1;
		previous_packet_location.sample_start = 0;

		// Adjust cache size based on size of frame and audio
		working_cache.SetMaxBytesFromInfo(OPEN_MP_NUM_PROCESSORS * info.fps.ToDouble() * 2, info.width, info.height, info.sample_rate, info.channels);
		missing_frames.SetMaxBytesFromInfo(OPEN_MP_NUM_PROCESSORS * 2, info.width, info.height, info.sample_rate, info.channels);
		final_cache.SetMaxBytesFromInfo(OPEN_MP_NUM_PROCESSORS * 2, info.width, info.height, info.sample_rate, info.channels);

		// Initialize OMP threading support
		use_omp_threads = openshot::IsOMPEnabled();

		// Mark as "open"
		is_open = true;
	}
}

void FFmpegReader::Close()
{
	// Close all objects, if reader is 'open'
	if (is_open)
	{
		// Mark as "closed"
		is_open = false;

		ZmqLogger::Instance()->AppendDebugMethod("FFmpegReader::Close", "", -1, "", -1, "", -1, "", -1, "", -1, "", -1);

		// Close the codec
		if (info.has_video)
		{
			avcodec_flush_buffers(pCodecCtx);
			AV_FREE_CONTEXT(pCodecCtx);
			#if IS_FFMPEG_3_2
			if (hw_de_on) {
				if (hw_device_ctx) {
					av_buffer_unref(&hw_device_ctx);
					hw_device_ctx = NULL;
				}
			}
			#endif
		}
		if (info.has_audio)
		{
			avcodec_flush_buffers(aCodecCtx);
			AV_FREE_CONTEXT(aCodecCtx);
		}

		// Clear final cache
		final_cache.Clear();
		working_cache.Clear();
		missing_frames.Clear();

		// Clear processed lists
		{
			const GenericScopedLock<CriticalSection> lock(processingCriticalSection);
			processed_video_frames.clear();
			processed_audio_frames.clear();
			processing_video_frames.clear();
			processing_audio_frames.clear();
			missing_audio_frames.clear();
			missing_video_frames.clear();
			missing_audio_frames_source.clear();
			missing_video_frames_source.clear();
			checked_frames.clear();
		}

		// Close the video file
		avformat_close_input(&pFormatCtx);
		av_freep(&pFormatCtx);

		// Reset some variables
		last_frame = 0;
		largest_frame_processed = 0;
		seek_audio_frame_found = 0;
		seek_video_frame_found = 0;
		current_video_frame = 0;
		has_missing_frames = false;
	}
}

void FFmpegReader::UpdateAudioInfo()
{
	// Set values of FileInfo struct
	info.has_audio = true;
	info.file_size = pFormatCtx->pb ? avio_size(pFormatCtx->pb) : -1;
	info.acodec = aCodecCtx->codec->name;
	info.channels = AV_GET_CODEC_ATTRIBUTES(aStream, aCodecCtx)->channels;
	if (AV_GET_CODEC_ATTRIBUTES(aStream, aCodecCtx)->channel_layout == 0)
		AV_GET_CODEC_ATTRIBUTES(aStream, aCodecCtx)->channel_layout = av_get_default_channel_layout( AV_GET_CODEC_ATTRIBUTES(aStream, aCodecCtx)->channels );
	info.channel_layout = (ChannelLayout) AV_GET_CODEC_ATTRIBUTES(aStream, aCodecCtx)->channel_layout;
	info.sample_rate = AV_GET_CODEC_ATTRIBUTES(aStream, aCodecCtx)->sample_rate;
	info.audio_bit_rate = AV_GET_CODEC_ATTRIBUTES(aStream, aCodecCtx)->bit_rate;

	// Set audio timebase
	info.audio_timebase.num = aStream->time_base.num;
	info.audio_timebase.den = aStream->time_base.den;

	// Get timebase of audio stream (if valid) and greater than the current duration
	if (aStream->duration > 0.0f && aStream->duration > info.duration)
		info.duration = aStream->duration * info.audio_timebase.ToDouble();

	// Check for an invalid video length
	if (info.has_video && info.video_length <= 0)
	{
		// Calculate the video length from the audio duration
		info.video_length = info.duration * info.fps.ToDouble();
	}

	// Set video timebase (if no video stream was found)
	if (!info.has_video)
	{
		// Set a few important default video settings (so audio can be divided into frames)
		info.fps.num = 24;
		info.fps.den = 1;
		info.video_timebase.num = 1;
		info.video_timebase.den = 24;
		info.video_length = info.duration * info.fps.ToDouble();
		info.width = 720;
		info.height = 480;
	}

	// Fix invalid video lengths for certain types of files (MP3 for example)
	if (info.has_video && ((info.duration * info.fps.ToDouble()) - info.video_length > 60)) {
		info.video_length = info.duration * info.fps.ToDouble();
	}

	// Add audio metadata (if any found)
	AVDictionaryEntry *tag = NULL;
	while ((tag = av_dict_get(aStream->metadata, "", tag, AV_DICT_IGNORE_SUFFIX))) {
		QString str_key = tag->key;
		QString str_value = tag->value;
		info.metadata[str_key.toStdString()] = str_value.trimmed().toStdString();
	}
}

void FFmpegReader::UpdateVideoInfo()
{
	if (check_fps)
		// Already initialized all the video metadata, no reason to do it again
		return;

	// Set values of FileInfo struct
	info.has_video = true;
	info.file_size = pFormatCtx->pb ? avio_size(pFormatCtx->pb) : -1;
	info.height = AV_GET_CODEC_ATTRIBUTES(pStream, pCodecCtx)->height;
	info.width = AV_GET_CODEC_ATTRIBUTES(pStream, pCodecCtx)->width;
	info.vcodec = pCodecCtx->codec->name;
	info.video_bit_rate = (pFormatCtx->bit_rate / 8);

	// set frames per second (fps)
	info.fps.num = pStream->avg_frame_rate.num;
	info.fps.den = pStream->avg_frame_rate.den;

	if (pStream->sample_aspect_ratio.num != 0)
	{
		info.pixel_ratio.num = pStream->sample_aspect_ratio.num;
		info.pixel_ratio.den = pStream->sample_aspect_ratio.den;
	}
	else if (AV_GET_CODEC_ATTRIBUTES(pStream, pCodecCtx)->sample_aspect_ratio.num != 0)
	{
		info.pixel_ratio.num = AV_GET_CODEC_ATTRIBUTES(pStream, pCodecCtx)->sample_aspect_ratio.num;
		info.pixel_ratio.den = AV_GET_CODEC_ATTRIBUTES(pStream, pCodecCtx)->sample_aspect_ratio.den;
	}
	else
	{
		info.pixel_ratio.num = 1;
		info.pixel_ratio.den = 1;
	}
	info.pixel_format = AV_GET_CODEC_PIXEL_FORMAT(pStream, pCodecCtx);

	// Calculate the DAR (display aspect ratio)
	Fraction size(info.width * info.pixel_ratio.num, info.height * info.pixel_ratio.den);

	// Reduce size fraction
	size.Reduce();

	// Set the ratio based on the reduced fraction
	info.display_ratio.num = size.num;
	info.display_ratio.den = size.den;

	// Set the video timebase
	info.video_timebase.num = pStream->time_base.num;
	info.video_timebase.den = pStream->time_base.den;

	// Set the duration in seconds, and video length (# of frames)
	info.duration = pStream->duration * info.video_timebase.ToDouble();

	// Check for valid duration (if found)
	if (info.duration <= 0.0f && pFormatCtx->duration >= 0)
		// Use the format's duration
		info.duration = pFormatCtx->duration / AV_TIME_BASE;

	// Calculate duration from filesize and bitrate (if any)
	if (info.duration <= 0.0f && info.video_bit_rate > 0 && info.file_size > 0)
		// Estimate from bitrate, total bytes, and framerate
		info.duration = (info.file_size / info.video_bit_rate);

	// No duration found in stream of file
	if (info.duration <= 0.0f)
	{
		// No duration is found in the video stream
		info.duration = -1;
		info.video_length = -1;
		is_duration_known = false;
	}
	else
	{
		// Yes, a duration was found
		is_duration_known = true;

		// Calculate number of frames
		info.video_length = round(info.duration * info.fps.ToDouble());
	}

	// Override an invalid framerate
	if (info.fps.ToFloat() > 240.0f || (info.fps.num <= 0 || info.fps.den <= 0) || info.video_length <= 0) {
		// Calculate FPS, duration, video bit rate, and video length manually
		// by scanning through all the video stream packets
		CheckFPS();
	}

	// Add video metadata (if any)
	AVDictionaryEntry *tag = NULL;
	while ((tag = av_dict_get(pStream->metadata, "", tag, AV_DICT_IGNORE_SUFFIX))) {
		QString str_key = tag->key;
		QString str_value = tag->value;
		info.metadata[str_key.toStdString()] = str_value.trimmed().toStdString();
	}
}


std::shared_ptr<Frame> FFmpegReader::GetFrame(int64_t requested_frame)
{
	// Check for open reader (or throw exception)
	if (!is_open)
		throw ReaderClosed("The FFmpegReader is closed.  Call Open() before calling this method.", path);

	// Adjust for a requested frame that is too small or too large
	if (requested_frame < 1)
		requested_frame = 1;
	if (requested_frame > info.video_length && is_duration_known)
		requested_frame = info.video_length;
	if (info.has_video && info.video_length == 0)
		// Invalid duration of video file
		throw InvalidFile("Could not detect the duration of the video or audio stream.", path);

	// Debug output
	ZmqLogger::Instance()->AppendDebugMethod("FFmpegReader::GetFrame", "requested_frame", requested_frame, "last_frame", last_frame, "", -1, "", -1, "", -1, "", -1);

	// Check the cache for this frame
	std::shared_ptr<Frame> frame = final_cache.GetFrame(requested_frame);
	if (frame) {
		// Debug output
		ZmqLogger::Instance()->AppendDebugMethod("FFmpegReader::GetFrame", "returned cached frame", requested_frame, "", -1, "", -1, "", -1, "", -1, "", -1);

		// Return the cached frame
		return frame;
	}
	else
	{
    #pragma omp critical (ReadStream)
	  {
			// Check the cache a 2nd time (due to a potential previous lock)
			if (has_missing_frames)
			    CheckMissingFrame(requested_frame);
			frame = final_cache.GetFrame(requested_frame);
			if (frame) {
				// Debug output
				ZmqLogger::Instance()->AppendDebugMethod("FFmpegReader::GetFrame", "returned cached frame on 2nd look", requested_frame, "", -1, "", -1, "", -1, "", -1, "", -1);

				// Return the cached frame
			}
			else {
				// Frame is not in cache
				// Reset seek count
				seek_count = 0;

				// Check for first frame (always need to get frame 1 before other frames, to correctly calculate offsets)
				if (last_frame == 0 && requested_frame != 1)
					// Get first frame
					ReadStream(1);

				// Are we within X frames of the requested frame?
				int64_t diff = requested_frame - last_frame;
				if (diff >= 1 && diff <= 20)
				{
					// Continue walking the stream
					frame = ReadStream(requested_frame);
				}
				else
				{
					// Greater than 30 frames away, or backwards, we need to seek to the nearest key frame
					if (enable_seek)
						// Only seek if enabled
						Seek(requested_frame);

					else if (!enable_seek && diff < 0)
					{
						// Start over, since we can't seek, and the requested frame is smaller than our position
						Close();
						Open();
					}

					// Then continue walking the stream
					frame = ReadStream(requested_frame);
				}
			}
	  } //omp critical
    return frame;
	}
}

// Read the stream until we find the requested Frame
std::shared_ptr<Frame> FFmpegReader::ReadStream(int64_t requested_frame)
{
	// Allocate video frame
	bool end_of_stream = false;
	bool check_seek = false;
	bool frame_finished = false;
	int packet_error = -1;

	// Minimum number of packets to process (for performance reasons)
	int packets_processed = 0;
	int minimum_packets = OPEN_MP_NUM_PROCESSORS;
    int max_packets = 4096;

	// Set the number of threads in OpenMP
	omp_set_num_threads(OPEN_MP_NUM_PROCESSORS);
	// Allow nested OpenMP sections
	omp_set_nested(true);

	// Debug output
	ZmqLogger::Instance()->AppendDebugMethod("FFmpegReader::ReadStream", "requested_frame", requested_frame, "OPEN_MP_NUM_PROCESSORS", OPEN_MP_NUM_PROCESSORS, "", -1, "", -1, "", -1, "", -1);

	#pragma omp parallel
	{
		#pragma omp single
		{
			// Loop through the stream until the correct frame is found
			while (true)
			{
				// Get the next packet into a local variable called packet
				packet_error = GetNextPacket();

				int processing_video_frames_size = 0;
				int processing_audio_frames_size = 0;
				{
					const GenericScopedLock<CriticalSection> lock(processingCriticalSection);
					processing_video_frames_size = processing_video_frames.size();
					processing_audio_frames_size = processing_audio_frames.size();
				}

				// Wait if too many frames are being processed
				while (processing_video_frames_size + processing_audio_frames_size >= minimum_packets) {
					usleep(2500);
					const GenericScopedLock<CriticalSection> lock(processingCriticalSection);
					processing_video_frames_size = processing_video_frames.size();
					processing_audio_frames_size = processing_audio_frames.size();
				}

				// Get the next packet (if any)
				if (packet_error < 0)
				{
					// Break loop when no more packets found
					end_of_stream = true;
					break;
				}

				// Debug output
				ZmqLogger::Instance()->AppendDebugMethod("FFmpegReader::ReadStream (GetNextPacket)", "requested_frame", requested_frame, "processing_video_frames_size", processing_video_frames_size, "processing_audio_frames_size", processing_audio_frames_size, "minimum_packets", minimum_packets, "packets_processed", packets_processed, "is_seeking", is_seeking);

				// Video packet
				if (info.has_video && packet->stream_index == videoStream)
				{
					// Reset this counter, since we have a video packet
					num_packets_since_video_frame = 0;

					// Check the status of a seek (if any)
						if (is_seeking)
						#pragma omp critical (openshot_seek)
							check_seek = CheckSeek(true);
						else
							check_seek = false;

						if (check_seek) {
							// Jump to the next iteration of this loop
							continue;
						}

					// Get the AVFrame from the current packet
					frame_finished = GetAVFrame();

					// Check if the AVFrame is finished and set it
					if (frame_finished)
					{
						// Update PTS / Frame Offset (if any)
						UpdatePTSOffset(true);

						// Process Video Packet
						ProcessVideoPacket(requested_frame);

						if (!use_omp_threads) {
							// Wait on each OMP task to complete before moving on to the next one. This slows
							// down processing considerably, but might be more stable on some systems.
							#pragma omp taskwait
						}
					}

				}
				// Audio packet
				else if (info.has_audio && packet->stream_index == audioStream)
				{
					// Increment this (to track # of packets since the last video packet)
					num_packets_since_video_frame++;

					// Check the status of a seek (if any)
						if (is_seeking)
						#pragma omp critical (openshot_seek)
							check_seek = CheckSeek(false);
						else
							check_seek = false;

						if (check_seek) {
							// Jump to the next iteration of this loop
							continue;
						}

					// Update PTS / Frame Offset (if any)
					UpdatePTSOffset(false);

					// Determine related video frame and starting sample # from audio PTS
					AudioLocation location = GetAudioPTSLocation(packet->pts);

					// Process Audio Packet
					ProcessAudioPacket(requested_frame, location.frame, location.sample_start);
				}

				// Check if working frames are 'finished'
				if (!is_seeking) {
					// Check for any missing frames
					CheckMissingFrame(requested_frame);

					// Check for final frames
					CheckWorkingFrames(false, requested_frame);
				}

				// Check if requested 'final' frame is available
				bool is_cache_found = (final_cache.GetFrame(requested_frame) != NULL);

				// Increment frames processed
				packets_processed++;

				// Break once the frame is found
				if ((is_cache_found && packets_processed >= minimum_packets) || packets_processed > max_packets)
					break;

			} // end while

		} // end omp single

	} // end omp parallel

	// Debug output
	ZmqLogger::Instance()->AppendDebugMethod("FFmpegReader::ReadStream (Completed)", "packets_processed", packets_processed, "end_of_stream", end_of_stream, "largest_frame_processed", largest_frame_processed, "Working Cache Count", working_cache.Count(), "", -1, "", -1);

	// End of stream?
	if (end_of_stream)
		// Mark the any other working frames as 'finished'
		CheckWorkingFrames(end_of_stream, requested_frame);

	// Return requested frame (if found)
	std::shared_ptr<Frame> frame = final_cache.GetFrame(requested_frame);
	if (frame)
		// Return prepared frame
		return frame;
	else {

		// Check if largest frame is still cached
		frame = final_cache.GetFrame(largest_frame_processed);
		if (frame) {
			// return the largest processed frame (assuming it was the last in the video file)
			return frame;
		}
		else {
			// The largest processed frame is no longer in cache, return a blank frame
			std::shared_ptr<Frame> f = CreateFrame(largest_frame_processed);
			f->AddColor(info.width, info.height, "#000");
			return f;
		}
	}

}

// Get the next packet (if any)
int FFmpegReader::GetNextPacket()
{
	int found_packet = 0;
	AVPacket *next_packet;
	#pragma omp critical(getnextpacket)
	{
	next_packet = new AVPacket();
	found_packet = av_read_frame(pFormatCtx, next_packet);


    if (packet) {
        // Remove previous packet before getting next one
        RemoveAVPacket(packet);
        packet = NULL;
    }

	if (found_packet >= 0)
	{
		// Update current packet pointer
		packet = next_packet;
	}
}
	// Return if packet was found (or error number)
	return found_packet;
}

// Get an AVFrame (if any)
bool FFmpegReader::GetAVFrame()
{
	int frameFinished = -1;
	int ret = 0;

	// Decode video frame
	AVFrame *next_frame = AV_ALLOCATE_FRAME();
	#pragma omp critical (packet_cache)
	{
	#if IS_FFMPEG_3_2
		frameFinished = 0;

		ret = avcodec_send_packet(pCodecCtx, packet);

		// Get the format from the variables set in get_hw_dec_format
		hw_de_av_pix_fmt = hw_de_av_pix_fmt_global;
		hw_de_av_device_type = hw_de_av_device_type_global;

		if (ret < 0 || ret == AVERROR(EAGAIN) || ret == AVERROR_EOF) {
			ZmqLogger::Instance()->AppendDebugMethod("FFmpegReader::GetAVFrame (Packet not sent)", "", -1, "", -1, "", -1, "", -1, "", -1, "", -1);
		}
		else {
				AVFrame *next_frame2;
				if (hw_de_on && hw_de_supported) {
					next_frame2 = AV_ALLOCATE_FRAME();
				}
				else
				{
					next_frame2 = next_frame;
				}
			pFrame = new AVFrame();
			while (ret >= 0) {
					ret =  avcodec_receive_frame(pCodecCtx, next_frame2);
		  		if (ret == AVERROR(EAGAIN) || ret == AVERROR_EOF) {
		  			break;
					}
					if (ret != 0) {
						ZmqLogger::Instance()->AppendDebugMethod("FFmpegReader::GetAVFrame (invalid return frame received)", "", -1, "", -1, "", -1, "", -1, "", -1, "", -1);
					}
					if (hw_de_on && hw_de_supported) {
						int err;
		        if (next_frame2->format == hw_de_av_pix_fmt) {
							next_frame->format = AV_PIX_FMT_YUV420P;
							if ((err = av_hwframe_transfer_data(next_frame,next_frame2,0)) < 0) {
								ZmqLogger::Instance()->AppendDebugMethod("FFmpegReader::GetAVFrame (Failed to transfer data to output frame)", "", -1, "", -1, "", -1, "", -1, "", -1, "", -1);
							}
							if ((err = av_frame_copy_props(next_frame,next_frame2)) < 0) {
								ZmqLogger::Instance()->AppendDebugMethod("FFmpegReader::GetAVFrame (Failed to copy props to output frame)", "", -1, "", -1, "", -1, "", -1, "", -1, "", -1);
							}
						}
					}
					else
					{	// No hardware acceleration used -> no copy from GPU memory needed
						next_frame = next_frame2;
					}
				// TODO also handle possible further frames
				// Use only the first frame like avcodec_decode_video2
				if (frameFinished == 0 ) {
					frameFinished = 1;
					av_image_alloc(pFrame->data, pFrame->linesize, info.width, info.height, (AVPixelFormat)(pStream->codecpar->format), 1);
					av_image_copy(pFrame->data, pFrame->linesize, (const uint8_t**)next_frame->data, next_frame->linesize,
												(AVPixelFormat)(pStream->codecpar->format), info.width, info.height);
					if (!check_interlace)	{
						check_interlace = true;
						info.interlaced_frame = next_frame->interlaced_frame;
						info.top_field_first = next_frame->top_field_first;
					}
				}
			}
			if (hw_de_on && hw_de_supported) {
				AV_FREE_FRAME(&next_frame2);
			}
		}
	#else
		avcodec_decode_video2(pCodecCtx, next_frame, &frameFinished, packet);

		// is frame finished
		if (frameFinished) {
			// AVFrames are clobbered on the each call to avcodec_decode_video, so we
			// must make a copy of the image data before this method is called again.
			pFrame = AV_ALLOCATE_FRAME();
			avpicture_alloc((AVPicture *) pFrame, pCodecCtx->pix_fmt, info.width, info.height);
			av_picture_copy((AVPicture *) pFrame, (AVPicture *) next_frame, pCodecCtx->pix_fmt, info.width,
							info.height);

			// Detect interlaced frame (only once)
			if (!check_interlace) {
				check_interlace = true;
				info.interlaced_frame = next_frame->interlaced_frame;
				info.top_field_first = next_frame->top_field_first;
			}
		}
	#endif
	}

	// deallocate the frame
	AV_FREE_FRAME(&next_frame);

	// Did we get a video frame?
	return frameFinished;
}

// Check the current seek position and determine if we need to seek again
bool FFmpegReader::CheckSeek(bool is_video)
{
	// Are we seeking for a specific frame?
	if (is_seeking)
	{
		// Determine if both an audio and video packet have been decoded since the seek happened.
		// If not, allow the ReadStream method to keep looping
		if ((is_video_seek && !seek_video_frame_found) || (!is_video_seek && !seek_audio_frame_found))
			return false;

		// Check for both streams
		if ((info.has_video && !seek_video_frame_found) || (info.has_audio && !seek_audio_frame_found))
			return false;

		// Determine max seeked frame
		int64_t max_seeked_frame = seek_audio_frame_found; // determine max seeked frame
		if (seek_video_frame_found > max_seeked_frame)
			max_seeked_frame = seek_video_frame_found;

		// determine if we are "before" the requested frame
		if (max_seeked_frame >= seeking_frame)
		{
			// SEEKED TOO FAR
			ZmqLogger::Instance()->AppendDebugMethod("FFmpegReader::CheckSeek (Too far, seek again)", "is_video_seek", is_video_seek, "max_seeked_frame", max_seeked_frame, "seeking_frame", seeking_frame, "seeking_pts", seeking_pts, "seek_video_frame_found", seek_video_frame_found, "seek_audio_frame_found", seek_audio_frame_found);

			// Seek again... to the nearest Keyframe
			Seek(seeking_frame - (10 * seek_count * seek_count));
		}
		else
		{
			// SEEK WORKED
			ZmqLogger::Instance()->AppendDebugMethod("FFmpegReader::CheckSeek (Successful)", "is_video_seek", is_video_seek, "current_pts", packet->pts, "seeking_pts", seeking_pts, "seeking_frame", seeking_frame, "seek_video_frame_found", seek_video_frame_found, "seek_audio_frame_found", seek_audio_frame_found);

			// Seek worked, and we are "before" the requested frame
			is_seeking = false;
			seeking_frame = 0;
			seeking_pts = -1;
		}
	}

	// return the pts to seek to (if any)
	return is_seeking;
}

// Process a video packet
void FFmpegReader::ProcessVideoPacket(int64_t requested_frame)
{
	// Calculate current frame #
	int64_t current_frame = ConvertVideoPTStoFrame(GetVideoPTS());

	// Track 1st video packet after a successful seek
	if (!seek_video_frame_found && is_seeking)
		seek_video_frame_found = current_frame;

	// Are we close enough to decode the frame? and is this frame # valid?
	if ((current_frame < (requested_frame - 20)) or (current_frame == -1))
	{
		// Remove frame and packet
		RemoveAVFrame(pFrame);

		// Debug output
		ZmqLogger::Instance()->AppendDebugMethod("FFmpegReader::ProcessVideoPacket (Skipped)", "requested_frame", requested_frame, "current_frame", current_frame, "", -1, "", -1, "", -1, "", -1);

		// Skip to next frame without decoding or caching
		return;
	}

	// Debug output
	ZmqLogger::Instance()->AppendDebugMethod("FFmpegReader::ProcessVideoPacket (Before)", "requested_frame", requested_frame, "current_frame", current_frame, "", -1, "", -1, "", -1, "", -1);

	// Init some things local (for OpenMP)
	PixelFormat pix_fmt = AV_GET_CODEC_PIXEL_FORMAT(pStream, pCodecCtx);
	int height = info.height;
	int width = info.width;
	int64_t video_length = info.video_length;
	AVFrame *my_frame = pFrame;

	// Add video frame to list of processing video frames
	const GenericScopedLock<CriticalSection> lock(processingCriticalSection);
	processing_video_frames[current_frame] = current_frame;

	#pragma omp task firstprivate(current_frame, my_frame, height, width, video_length, pix_fmt)
	{
		// Create variables for a RGB Frame (since most videos are not in RGB, we must convert it)
		AVFrame *pFrameRGB = NULL;
		int numBytes;
		uint8_t *buffer = NULL;

		// Allocate an AVFrame structure
		pFrameRGB = AV_ALLOCATE_FRAME();
		if (pFrameRGB == NULL)
			throw OutOfBoundsFrame("Convert Image Broke!", current_frame, video_length);

		// Determine if video needs to be scaled down (for performance reasons)
		// Timelines pass their size to the clips, which pass their size to the readers (as max size)
		// If a clip is being scaled larger, it will set max_width and max_height = 0 (which means don't down scale)
		int original_height = height;
		if (max_width != 0 && max_height != 0 && max_width < width && max_height < height) {
			// Override width and height (but maintain aspect ratio)
			float ratio = float(width) / float(height);
			int possible_width = round(max_height * ratio);
			int possible_height = round(max_width / ratio);

			if (possible_width <= max_width) {
				// use calculated width, and max_height
				width = possible_width;
				height = max_height;
			} else {
				// use max_width, and calculated height
				width = max_width;
				height = possible_height;
			}
		}

		// Determine required buffer size and allocate buffer
		numBytes = AV_GET_IMAGE_SIZE(PIX_FMT_RGBA, width, height);

		#pragma omp critical (video_buffer)
		buffer = (uint8_t *) av_malloc(numBytes * sizeof(uint8_t));

		// Copy picture data from one AVFrame (or AVPicture) to another one.
		AV_COPY_PICTURE_DATA(pFrameRGB, buffer, PIX_FMT_RGBA, width, height);

		SwsContext *img_convert_ctx = sws_getContext(info.width, info.height, AV_GET_CODEC_PIXEL_FORMAT(pStream, pCodecCtx), width,
															  height, PIX_FMT_RGBA, SWS_LANCZOS, NULL, NULL, NULL);

		// Resize / Convert to RGB
		sws_scale(img_convert_ctx, my_frame->data, my_frame->linesize, 0,
				  original_height, pFrameRGB->data, pFrameRGB->linesize);

		// Create or get the existing frame object
		std::shared_ptr<Frame> f = CreateFrame(current_frame);

		// Add Image data to frame
		f->AddImage(width, height, 4, QImage::Format_RGBA8888, buffer);

		// Update working cache
		working_cache.Add(f);

		// Keep track of last last_video_frame
		#pragma omp critical (video_buffer)
		last_video_frame = f;

		// Free the RGB image
		av_free(buffer);
		AV_FREE_FRAME(&pFrameRGB);

		// Remove frame and packet
		RemoveAVFrame(my_frame);
		sws_freeContext(img_convert_ctx);

		// Remove video frame from list of processing video frames
		{
			const GenericScopedLock<CriticalSection> lock(processingCriticalSection);
			processing_video_frames.erase(current_frame);
			processed_video_frames[current_frame] = current_frame;
		}

		// Debug output
		ZmqLogger::Instance()->AppendDebugMethod("FFmpegReader::ProcessVideoPacket (After)", "requested_frame", requested_frame, "current_frame", current_frame, "f->number", f->number, "", -1, "", -1, "", -1);

	} // end omp task

}

// Process an audio packet
void FFmpegReader::ProcessAudioPacket(int64_t requested_frame, int64_t target_frame, int starting_sample)
{
	// Track 1st audio packet after a successful seek
	if (!seek_audio_frame_found && is_seeking)
		seek_audio_frame_found = target_frame;

	// Are we close enough to decode the frame's audio?
	if (target_frame < (requested_frame - 20))
	{
		// Debug output
		ZmqLogger::Instance()->AppendDebugMethod("FFmpegReader::ProcessAudioPacket (Skipped)", "requested_frame", requested_frame, "target_frame", target_frame, "starting_sample", starting_sample, "", -1, "", -1, "", -1);

		// Skip to next frame without decoding or caching
		return;
	}

	// Debug output
	ZmqLogger::Instance()->AppendDebugMethod("FFmpegReader::ProcessAudioPacket (Before)", "requested_frame", requested_frame, "target_frame", target_frame, "starting_sample", starting_sample, "", -1, "", -1, "", -1);

	// Init an AVFrame to hold the decoded audio samples
	int frame_finished = 0;
	AVFrame *audio_frame = AV_ALLOCATE_FRAME();
	AV_RESET_FRAME(audio_frame);

	int packet_samples = 0;
	int data_size = 0;

	// re-initialize buffer size (it gets changed in the avcodec_decode_audio2 method call)
	int buf_size = AVCODEC_MAX_AUDIO_FRAME_SIZE + MY_INPUT_BUFFER_PADDING_SIZE;
	#pragma omp critical (ProcessAudioPacket)
	{
	#if IS_FFMPEG_3_2
		int ret = 0;
		frame_finished = 1;
		while((packet->size > 0 || (!packet->data && frame_finished)) && ret >= 0) {
			frame_finished = 0;
			ret =  avcodec_send_packet(aCodecCtx, packet);
			if (ret < 0 && ret !=  AVERROR(EINVAL) && ret != AVERROR_EOF) {
				avcodec_send_packet(aCodecCtx, NULL);
				break;
			}
			if (ret >= 0)
				packet->size = 0;
			ret =  avcodec_receive_frame(aCodecCtx, audio_frame);
			if (ret >= 0)
				frame_finished = 1;
			if(ret == AVERROR(EINVAL) || ret == AVERROR_EOF) {
				avcodec_flush_buffers(aCodecCtx);
				ret = 0;
			}
			if (ret >= 0) {
				ret = frame_finished;
			}
		}
		if (!packet->data && !frame_finished)
		{
			ret = -1;
		}
	#else
		int used = avcodec_decode_audio4(aCodecCtx, audio_frame, &frame_finished, packet);
#endif
	}

	if (frame_finished) {

		// determine how many samples were decoded
		int planar = av_sample_fmt_is_planar((AVSampleFormat)AV_GET_CODEC_PIXEL_FORMAT(aStream, aCodecCtx));
		int plane_size = -1;
		data_size = av_samples_get_buffer_size(&plane_size,
				AV_GET_CODEC_ATTRIBUTES(aStream, aCodecCtx)->channels,
				audio_frame->nb_samples,
				(AVSampleFormat)(AV_GET_SAMPLE_FORMAT(aStream, aCodecCtx)), 1);

		// Calculate total number of samples
		packet_samples = audio_frame->nb_samples * AV_GET_CODEC_ATTRIBUTES(aStream, aCodecCtx)->channels;
	}

	// Estimate the # of samples and the end of this packet's location (to prevent GAPS for the next timestamp)
	int pts_remaining_samples = packet_samples / info.channels; // Adjust for zero based array

	// DEBUG (FOR AUDIO ISSUES) - Get the audio packet start time (in seconds)
	int64_t adjusted_pts = packet->pts + audio_pts_offset;
	double audio_seconds = double(adjusted_pts) * info.audio_timebase.ToDouble();
	double sample_seconds = double(pts_total) / info.sample_rate;

	// Debug output
	ZmqLogger::Instance()->AppendDebugMethod("FFmpegReader::ProcessAudioPacket (Decode Info A)", "pts_counter", pts_counter, "PTS", adjusted_pts, "Offset", audio_pts_offset, "PTS Diff", adjusted_pts - prev_pts, "Samples", pts_remaining_samples, "Sample PTS ratio", float(adjusted_pts - prev_pts) / pts_remaining_samples);
	ZmqLogger::Instance()->AppendDebugMethod("FFmpegReader::ProcessAudioPacket (Decode Info B)", "Sample Diff", pts_remaining_samples - prev_samples - prev_pts, "Total", pts_total, "PTS Seconds", audio_seconds, "Sample Seconds", sample_seconds, "Seconds Diff", audio_seconds - sample_seconds, "raw samples", packet_samples);

	// DEBUG (FOR AUDIO ISSUES)
	prev_pts = adjusted_pts;
	pts_total += pts_remaining_samples;
	pts_counter++;
	prev_samples = pts_remaining_samples;

	// Add audio frame to list of processing audio frames
	{
		const GenericScopedLock<CriticalSection> lock(processingCriticalSection);
		processing_audio_frames.insert(pair<int, int>(previous_packet_location.frame, previous_packet_location.frame));
	}

	while (pts_remaining_samples)
	{
		// Get Samples per frame (for this frame number)
		int samples_per_frame = Frame::GetSamplesPerFrame(previous_packet_location.frame, info.fps, info.sample_rate, info.channels);

		// Calculate # of samples to add to this frame
		int samples = samples_per_frame - previous_packet_location.sample_start;
		if (samples > pts_remaining_samples)
			samples = pts_remaining_samples;

		// Decrement remaining samples
		pts_remaining_samples -= samples;

		if (pts_remaining_samples > 0) {
			// next frame
			previous_packet_location.frame++;
			previous_packet_location.sample_start = 0;

			// Add audio frame to list of processing audio frames
			{
				const GenericScopedLock<CriticalSection> lock(processingCriticalSection);
				processing_audio_frames.insert(pair<int, int>(previous_packet_location.frame, previous_packet_location.frame));
			}

		} else {
			// Increment sample start
			previous_packet_location.sample_start += samples;
		}
	}


	// Allocate audio buffer
	int16_t *audio_buf = new int16_t[AVCODEC_MAX_AUDIO_FRAME_SIZE + MY_INPUT_BUFFER_PADDING_SIZE];

	ZmqLogger::Instance()->AppendDebugMethod("FFmpegReader::ProcessAudioPacket (ReSample)", "packet_samples", packet_samples, "info.channels", info.channels, "info.sample_rate", info.sample_rate, "aCodecCtx->sample_fmt", AV_GET_SAMPLE_FORMAT(aStream, aCodecCtx), "AV_SAMPLE_FMT_S16", AV_SAMPLE_FMT_S16, "", -1);

	// Create output frame
	AVFrame *audio_converted = AV_ALLOCATE_FRAME();
	AV_RESET_FRAME(audio_converted);
	audio_converted->nb_samples = audio_frame->nb_samples;
	av_samples_alloc(audio_converted->data, audio_converted->linesize, info.channels, audio_frame->nb_samples, AV_SAMPLE_FMT_S16, 0);

	SWRCONTEXT *avr = NULL;
	int nb_samples = 0;

	// setup resample context
	avr = SWR_ALLOC();
	av_opt_set_int(avr,  "in_channel_layout", AV_GET_CODEC_ATTRIBUTES(aStream, aCodecCtx)->channel_layout, 0);
	av_opt_set_int(avr, "out_channel_layout", AV_GET_CODEC_ATTRIBUTES(aStream, aCodecCtx)->channel_layout, 0);
	av_opt_set_int(avr,  "in_sample_fmt",     AV_GET_SAMPLE_FORMAT(aStream, aCodecCtx), 0);
	av_opt_set_int(avr, "out_sample_fmt",     AV_SAMPLE_FMT_S16,     0);
	av_opt_set_int(avr,  "in_sample_rate",    info.sample_rate,    0);
	av_opt_set_int(avr, "out_sample_rate",    info.sample_rate,    0);
	av_opt_set_int(avr,  "in_channels",       info.channels,    0);
	av_opt_set_int(avr, "out_channels",       info.channels,    0);
	int r = SWR_INIT(avr);

	// Convert audio samples
	nb_samples = SWR_CONVERT(avr, 	// audio resample context
			audio_converted->data, 			// output data pointers
			audio_converted->linesize[0], 	// output plane size, in bytes. (0 if unknown)
			audio_converted->nb_samples,	// maximum number of samples that the output buffer can hold
			audio_frame->data,				// input data pointers
			audio_frame->linesize[0],		// input plane size, in bytes (0 if unknown)
			audio_frame->nb_samples);		// number of input samples to convert

	// Copy audio samples over original samples
	memcpy(audio_buf, audio_converted->data[0], audio_converted->nb_samples * av_get_bytes_per_sample(AV_SAMPLE_FMT_S16) * info.channels);

	// Deallocate resample buffer
	SWR_CLOSE(avr);
	SWR_FREE(&avr);
	avr = NULL;

	// Free AVFrames
	av_free(audio_converted->data[0]);
	AV_FREE_FRAME(&audio_converted);

	int64_t starting_frame_number = -1;
	bool partial_frame = true;
	for (int channel_filter = 0; channel_filter < info.channels; channel_filter++)
	{
		// Array of floats (to hold samples for each channel)
		starting_frame_number = target_frame;
		int channel_buffer_size = packet_samples / info.channels;
		float *channel_buffer = new float[channel_buffer_size];

		// Init buffer array
		for (int z = 0; z < channel_buffer_size; z++)
			channel_buffer[z] = 0.0f;

		// Loop through all samples and add them to our Frame based on channel.
		// Toggle through each channel number, since channel data is stored like (left right left right)
		int channel = 0;
		int position = 0;
		for (int sample = 0; sample < packet_samples; sample++)
		{
			// Only add samples for current channel
			if (channel_filter == channel)
			{
				// Add sample (convert from (-32768 to 32768)  to (-1.0 to 1.0))
				channel_buffer[position] = audio_buf[sample] * (1.0f / (1 << 15));

				// Increment audio position
				position++;
			}

			// increment channel (if needed)
			if ((channel + 1) < info.channels)
				// move to next channel
				channel ++;
			else
				// reset channel
				channel = 0;
		}

		// Loop through samples, and add them to the correct frames
		int start = starting_sample;
		int remaining_samples = channel_buffer_size;
		float *iterate_channel_buffer = channel_buffer;	// pointer to channel buffer
		while (remaining_samples > 0)
		{
			// Get Samples per frame (for this frame number)
			int samples_per_frame = Frame::GetSamplesPerFrame(starting_frame_number, info.fps, info.sample_rate, info.channels);

			// Calculate # of samples to add to this frame
			int samples = samples_per_frame - start;
			if (samples > remaining_samples)
				samples = remaining_samples;

			// Create or get the existing frame object
			std::shared_ptr<Frame> f = CreateFrame(starting_frame_number);

			// Determine if this frame was "partially" filled in
			if (samples_per_frame == start + samples)
				partial_frame = false;
			else
				partial_frame = true;

			// Add samples for current channel to the frame. Reduce the volume to 98%, to prevent
			// some louder samples from maxing out at 1.0 (not sure why this happens)
			f->AddAudio(true, channel_filter, start, iterate_channel_buffer, samples, 0.98f);

			// Debug output
			ZmqLogger::Instance()->AppendDebugMethod("FFmpegReader::ProcessAudioPacket (f->AddAudio)", "frame", starting_frame_number, "start", start, "samples", samples, "channel", channel_filter, "partial_frame", partial_frame, "samples_per_frame", samples_per_frame);

			// Add or update cache
			working_cache.Add(f);

			// Decrement remaining samples
			remaining_samples -= samples;

			// Increment buffer (to next set of samples)
			if (remaining_samples > 0)
				iterate_channel_buffer += samples;

			// Increment frame number
			starting_frame_number++;

			// Reset starting sample #
			start = 0;
		}

		// clear channel buffer
		delete[] channel_buffer;
		channel_buffer = NULL;
		iterate_channel_buffer = NULL;
	}

	// Clean up some arrays
	delete[] audio_buf;
	audio_buf = NULL;

	// Remove audio frame from list of processing audio frames
	{
		const GenericScopedLock<CriticalSection> lock(processingCriticalSection);
		// Update all frames as completed
		for (int64_t f = target_frame; f < starting_frame_number; f++) {
			// Remove the frame # from the processing list. NOTE: If more than one thread is
			// processing this frame, the frame # will be in this list multiple times. We are only
			// removing a single instance of it here.
			processing_audio_frames.erase(processing_audio_frames.find(f));

			// Check and see if this frame is also being processed by another thread
			if (processing_audio_frames.count(f) == 0)
				// No other thread is processing it. Mark the audio as processed (final)
				processed_audio_frames[f] = f;
		}

		if (target_frame == starting_frame_number) {
			// This typically never happens, but just in case, remove the currently processing number
			processing_audio_frames.erase(processing_audio_frames.find(target_frame));
		}
	}

	// Free audio frame
	AV_FREE_FRAME(&audio_frame);

	// Debug output
	ZmqLogger::Instance()->AppendDebugMethod("FFmpegReader::ProcessAudioPacket (After)", "requested_frame", requested_frame, "starting_frame", target_frame, "end_frame", starting_frame_number - 1, "", -1, "", -1, "", -1);

}



// Seek to a specific frame.  This is not always frame accurate, it's more of an estimation on many codecs.
void FFmpegReader::Seek(int64_t requested_frame)
{
	// Adjust for a requested frame that is too small or too large
	if (requested_frame < 1)
		requested_frame = 1;
	if (requested_frame > info.video_length)
		requested_frame = info.video_length;

	int processing_video_frames_size = 0;
	int processing_audio_frames_size = 0;
	{
		const GenericScopedLock<CriticalSection> lock(processingCriticalSection);
		processing_video_frames_size = processing_video_frames.size();
		processing_audio_frames_size = processing_audio_frames.size();
	}

	// Debug output
	ZmqLogger::Instance()->AppendDebugMethod("FFmpegReader::Seek", "requested_frame", requested_frame, "seek_count", seek_count, "last_frame", last_frame, "processing_video_frames_size", processing_video_frames_size, "processing_audio_frames_size", processing_audio_frames_size, "video_pts_offset", video_pts_offset);

	// Wait for any processing frames to complete
	while (processing_video_frames_size + processing_audio_frames_size > 0) {
		usleep(2500);
		const GenericScopedLock<CriticalSection> lock(processingCriticalSection);
		processing_video_frames_size = processing_video_frames.size();
		processing_audio_frames_size = processing_audio_frames.size();
	}

	// Clear working cache (since we are seeking to another location in the file)
	working_cache.Clear();
	missing_frames.Clear();

	// Clear processed lists
	{
		const GenericScopedLock<CriticalSection> lock(processingCriticalSection);
		processing_audio_frames.clear();
		processing_video_frames.clear();
		processed_video_frames.clear();
		processed_audio_frames.clear();
		missing_audio_frames.clear();
		missing_video_frames.clear();
		missing_audio_frames_source.clear();
		missing_video_frames_source.clear();
		checked_frames.clear();
	}

	// Reset the last frame variable
	last_frame = 0;
	current_video_frame = 0;
	largest_frame_processed = 0;
	num_checks_since_final = 0;
	num_packets_since_video_frame = 0;
	has_missing_frames = false;
	bool has_audio_override = info.has_audio;
	bool has_video_override = info.has_video;

	// Increment seek count
	seek_count++;

	// If seeking near frame 1, we need to close and re-open the file (this is more reliable than seeking)
	int buffer_amount = max(OPEN_MP_NUM_PROCESSORS, 8);
	if (requested_frame - buffer_amount < 20)
	{
		// Close and re-open file (basically seeking to frame 1)
		Close();
		Open();

		// Update overrides (since closing and re-opening might update these)
		info.has_audio = has_audio_override;
		info.has_video = has_video_override;

		// Not actually seeking, so clear these flags
		is_seeking = false;
		if (seek_count == 1) {
			// Don't redefine this on multiple seek attempts for a specific frame
			seeking_frame = 1;
			seeking_pts = ConvertFrameToVideoPTS(1);
		}
		seek_audio_frame_found = 0; // used to detect which frames to throw away after a seek
		seek_video_frame_found = 0; // used to detect which frames to throw away after a seek
	}
	else
	{
		// Seek to nearest key-frame (aka, i-frame)
		bool seek_worked = false;
		int64_t seek_target = 0;

		// Seek video stream (if any)
		if (!seek_worked && info.has_video)
		{
			seek_target = ConvertFrameToVideoPTS(requested_frame - buffer_amount);
			if (av_seek_frame(pFormatCtx, info.video_stream_index, seek_target, AVSEEK_FLAG_BACKWARD) < 0) {
				fprintf(stderr, "%s: error while seeking video stream\n", pFormatCtx->AV_FILENAME);
			} else
			{
				// VIDEO SEEK
				is_video_seek = true;
				seek_worked = true;
			}
		}

		// Seek audio stream (if not already seeked... and if an audio stream is found)
		if (!seek_worked && info.has_audio)
		{
			seek_target = ConvertFrameToAudioPTS(requested_frame - buffer_amount);
			if (av_seek_frame(pFormatCtx, info.audio_stream_index, seek_target, AVSEEK_FLAG_BACKWARD) < 0) {
				fprintf(stderr, "%s: error while seeking audio stream\n", pFormatCtx->AV_FILENAME);
			} else
			{
				// AUDIO SEEK
				is_video_seek = false;
				seek_worked = true;
			}
		}

		// Was the seek successful?
		if (seek_worked)
		{
			// Flush audio buffer
			if (info.has_audio)
				avcodec_flush_buffers(aCodecCtx);

			// Flush video buffer
			if (info.has_video)
				avcodec_flush_buffers(pCodecCtx);

			// Reset previous audio location to zero
			previous_packet_location.frame = -1;
			previous_packet_location.sample_start = 0;

			// init seek flags
			is_seeking = true;
			if (seek_count == 1) {
				// Don't redefine this on multiple seek attempts for a specific frame
				seeking_pts = seek_target;
				seeking_frame = requested_frame;
			}
			seek_audio_frame_found = 0; // used to detect which frames to throw away after a seek
			seek_video_frame_found = 0; // used to detect which frames to throw away after a seek

		}
		else
		{
			// seek failed
			is_seeking = false;
			seeking_pts = 0;
			seeking_frame = 0;

			// dislable seeking for this reader (since it failed)
			// TODO: Find a safer way to do this... not sure how common it is for a seek to fail.
			enable_seek = false;

			// Close and re-open file (basically seeking to frame 1)
			Close();
			Open();

			// Update overrides (since closing and re-opening might update these)
			info.has_audio = has_audio_override;
			info.has_video = has_video_override;
		}
	}
}

// Get the PTS for the current video packet
int64_t FFmpegReader::GetVideoPTS()
{
	int64_t current_pts = 0;
	if(packet->dts != AV_NOPTS_VALUE)
		current_pts = packet->dts;

	// Return adjusted PTS
	return current_pts;
}

// Update PTS Offset (if any)
void FFmpegReader::UpdatePTSOffset(bool is_video)
{
	// Determine the offset between the PTS and Frame number (only for 1st frame)
	if (is_video)
	{
		// VIDEO PACKET
		if (video_pts_offset == 99999) // Has the offset been set yet?
		{
			// Find the difference between PTS and frame number (no more than 10 timebase units allowed)
			video_pts_offset = 0 - max(GetVideoPTS(), (int64_t) info.video_timebase.ToInt() * 10);

			// debug output
			ZmqLogger::Instance()->AppendDebugMethod("FFmpegReader::UpdatePTSOffset (Video)", "video_pts_offset", video_pts_offset, "is_video", is_video, "", -1, "", -1, "", -1, "", -1);
		}
	}
	else
	{
		// AUDIO PACKET
		if (audio_pts_offset == 99999) // Has the offset been set yet?
		{
			// Find the difference between PTS and frame number (no more than 10 timebase units allowed)
			audio_pts_offset = 0 - max(packet->pts, (int64_t) info.audio_timebase.ToInt() * 10);

			// debug output
			ZmqLogger::Instance()->AppendDebugMethod("FFmpegReader::UpdatePTSOffset (Audio)", "audio_pts_offset", audio_pts_offset, "is_video", is_video, "", -1, "", -1, "", -1, "", -1);
		}
	}
}

// Convert PTS into Frame Number
int64_t FFmpegReader::ConvertVideoPTStoFrame(int64_t pts)
{
	// Apply PTS offset
	pts = pts + video_pts_offset;
	int64_t previous_video_frame = current_video_frame;

	// Get the video packet start time (in seconds)
	double video_seconds = double(pts) * info.video_timebase.ToDouble();

	// Divide by the video timebase, to get the video frame number (frame # is decimal at this point)
	int64_t frame = round(video_seconds * info.fps.ToDouble()) + 1;

	// Keep track of the expected video frame #
	if (current_video_frame == 0)
		current_video_frame = frame;
	else {

		// Sometimes frames are duplicated due to identical (or similar) timestamps
		if (frame == previous_video_frame) {
			// return -1 frame number
			frame = -1;
		}
		else
			// Increment expected frame
			current_video_frame++;

		if (current_video_frame < frame)
			// has missing frames
			ZmqLogger::Instance()->AppendDebugMethod("FFmpegReader::ConvertVideoPTStoFrame (detected missing frame)", "calculated frame", frame, "previous_video_frame", previous_video_frame, "current_video_frame", current_video_frame, "", -1, "", -1, "", -1);

		// Sometimes frames are missing due to varying timestamps, or they were dropped. Determine
		// if we are missing a video frame.
		const GenericScopedLock<CriticalSection> lock(processingCriticalSection);
		while (current_video_frame < frame) {
			if (!missing_video_frames.count(current_video_frame)) {
				ZmqLogger::Instance()->AppendDebugMethod("FFmpegReader::ConvertVideoPTStoFrame (tracking missing frame)", "current_video_frame", current_video_frame, "previous_video_frame", previous_video_frame, "", -1, "", -1, "", -1, "", -1);
				missing_video_frames.insert(pair<int64_t, int64_t>(current_video_frame, previous_video_frame));
				missing_video_frames_source.insert(pair<int64_t, int64_t>(previous_video_frame, current_video_frame));
			}

			// Mark this reader as containing missing frames
			has_missing_frames = true;

			// Increment current frame
			current_video_frame++;
		}
	}

	// Return frame #
	return frame;
}

// Convert Frame Number into Video PTS
int64_t FFmpegReader::ConvertFrameToVideoPTS(int64_t frame_number)
{
	// Get timestamp of this frame (in seconds)
	double seconds = double(frame_number) / info.fps.ToDouble();

	// Calculate the # of video packets in this timestamp
	int64_t video_pts = round(seconds / info.video_timebase.ToDouble());

	// Apply PTS offset (opposite)
	return video_pts - video_pts_offset;
}

// Convert Frame Number into Video PTS
int64_t FFmpegReader::ConvertFrameToAudioPTS(int64_t frame_number)
{
	// Get timestamp of this frame (in seconds)
	double seconds = double(frame_number) / info.fps.ToDouble();

	// Calculate the # of audio packets in this timestamp
	int64_t audio_pts = round(seconds / info.audio_timebase.ToDouble());

	// Apply PTS offset (opposite)
	return audio_pts - audio_pts_offset;
}

// Calculate Starting video frame and sample # for an audio PTS
AudioLocation FFmpegReader::GetAudioPTSLocation(int64_t pts)
{
	// Apply PTS offset
	pts = pts + audio_pts_offset;

	// Get the audio packet start time (in seconds)
	double audio_seconds = double(pts) * info.audio_timebase.ToDouble();

	// Divide by the video timebase, to get the video frame number (frame # is decimal at this point)
	double frame = (audio_seconds * info.fps.ToDouble()) + 1;

	// Frame # as a whole number (no more decimals)
	int64_t whole_frame = int64_t(frame);

	// Remove the whole number, and only get the decimal of the frame
	double sample_start_percentage = frame - double(whole_frame);

	// Get Samples per frame
	int samples_per_frame = Frame::GetSamplesPerFrame(whole_frame, info.fps, info.sample_rate, info.channels);

	// Calculate the sample # to start on
	int sample_start = round(double(samples_per_frame) * sample_start_percentage);

	// Protect against broken (i.e. negative) timestamps
	if (whole_frame < 1)
		whole_frame = 1;
	if (sample_start < 0)
		sample_start = 0;

	// Prepare final audio packet location
	AudioLocation location = {whole_frame, sample_start};

	// Compare to previous audio packet (and fix small gaps due to varying PTS timestamps)
	if (previous_packet_location.frame != -1) {
		if (location.is_near(previous_packet_location, samples_per_frame, samples_per_frame))
		{
			int64_t orig_frame = location.frame;
			int orig_start = location.sample_start;

			// Update sample start, to prevent gaps in audio
			location.sample_start = previous_packet_location.sample_start;
			location.frame = previous_packet_location.frame;

			// Debug output
			ZmqLogger::Instance()->AppendDebugMethod("FFmpegReader::GetAudioPTSLocation (Audio Gap Detected)", "Source Frame", orig_frame, "Source Audio Sample", orig_start, "Target Frame", location.frame, "Target Audio Sample", location.sample_start, "pts", pts, "", -1);

		} else {
			// Debug output
			ZmqLogger::Instance()->AppendDebugMethod("FFmpegReader::GetAudioPTSLocation (Audio Gap Ignored - too big)", "Previous location frame", previous_packet_location.frame, "Target Frame", location.frame, "Target Audio Sample", location.sample_start, "pts", pts, "", -1, "", -1);

			const GenericScopedLock<CriticalSection> lock(processingCriticalSection);
			for (int64_t audio_frame = previous_packet_location.frame; audio_frame < location.frame; audio_frame++) {
				if (!missing_audio_frames.count(audio_frame)) {
					ZmqLogger::Instance()->AppendDebugMethod("FFmpegReader::GetAudioPTSLocation (tracking missing frame)", "missing_audio_frame", audio_frame, "previous_audio_frame", previous_packet_location.frame, "new location frame", location.frame, "", -1, "", -1, "", -1);
					missing_audio_frames.insert(pair<int64_t, int64_t>(previous_packet_location.frame - 1, audio_frame));
				}
			}
		}
	}

	// Set previous location
	previous_packet_location = location;

	// Return the associated video frame and starting sample #
	return location;
}

// Create a new Frame (or return an existing one) and add it to the working queue.
std::shared_ptr<Frame> FFmpegReader::CreateFrame(int64_t requested_frame)
{
	// Check working cache
	std::shared_ptr<Frame> output = working_cache.GetFrame(requested_frame);
	if (!output)
	{
		// Create a new frame on the working cache
		output = std::make_shared<Frame>(requested_frame, info.width, info.height, "#000000", Frame::GetSamplesPerFrame(requested_frame, info.fps, info.sample_rate, info.channels), info.channels);
		output->SetPixelRatio(info.pixel_ratio.num, info.pixel_ratio.den); // update pixel ratio
		output->ChannelsLayout(info.channel_layout); // update audio channel layout from the parent reader
		output->SampleRate(info.sample_rate); // update the frame's sample rate of the parent reader

		working_cache.Add(output);

		// Set the largest processed frame (if this is larger)
		if (requested_frame > largest_frame_processed)
			largest_frame_processed = requested_frame;
	}

	// Return new frame
	return output;
}

// Determine if frame is partial due to seek
bool FFmpegReader::IsPartialFrame(int64_t requested_frame) {

	// Sometimes a seek gets partial frames, and we need to remove them
	bool seek_trash = false;
	int64_t max_seeked_frame = seek_audio_frame_found; // determine max seeked frame
	if (seek_video_frame_found > max_seeked_frame)
		max_seeked_frame = seek_video_frame_found;
	if ((info.has_audio && seek_audio_frame_found && max_seeked_frame >= requested_frame) ||
	   (info.has_video && seek_video_frame_found && max_seeked_frame >= requested_frame))
	   seek_trash = true;

	return seek_trash;
}

// Check if a frame is missing and attempt to replace it's frame image (and
bool FFmpegReader::CheckMissingFrame(int64_t requested_frame)
{
	// Lock
	const GenericScopedLock<CriticalSection> lock(processingCriticalSection);

	// Init # of times this frame has been checked so far
	int checked_count = 0;

	// Increment check count for this frame (or init to 1)
	if (checked_frames.count(requested_frame) == 0)
		checked_frames[requested_frame] = 1;
	else
		checked_frames[requested_frame]++;
	checked_count = checked_frames[requested_frame];

	// Debug output
	ZmqLogger::Instance()->AppendDebugMethod("FFmpegReader::CheckMissingFrame", "requested_frame", requested_frame, "has_missing_frames", has_missing_frames, "missing_video_frames.size()", missing_video_frames.size(), "checked_count", checked_count, "", -1, "", -1);

	// Missing frames (sometimes frame #'s are skipped due to invalid or missing timestamps)
	map<int64_t, int64_t>::iterator itr;
	bool found_missing_frame = false;

	// Check if requested frame is a missing frame
	if (missing_video_frames.count(requested_frame) || missing_audio_frames.count(requested_frame)) {
		int64_t missing_source_frame = -1;
		if (missing_video_frames.count(requested_frame))
			missing_source_frame = missing_video_frames.find(requested_frame)->second;
		else if (missing_audio_frames.count(requested_frame))
			missing_source_frame = missing_audio_frames.find(requested_frame)->second;

		// Increment missing source frame check count (or init to 1)
		if (checked_frames.count(missing_source_frame) == 0)
			checked_frames[missing_source_frame] = 1;
		else
			checked_frames[missing_source_frame]++;

		// Get the previous frame of this missing frame (if it's available in missing cache)
		std::shared_ptr<Frame> parent_frame = missing_frames.GetFrame(missing_source_frame);
		if (parent_frame == NULL) {
			parent_frame = final_cache.GetFrame(missing_source_frame);
			if (parent_frame != NULL) {
				// Add missing final frame to missing cache
				missing_frames.Add(parent_frame);
			}
		}

		// Create blank missing frame
		std::shared_ptr<Frame> missing_frame = CreateFrame(requested_frame);

		// Debug output
		ZmqLogger::Instance()->AppendDebugMethod("FFmpegReader::CheckMissingFrame (Is Previous Video Frame Final)", "requested_frame", requested_frame, "missing_frame->number", missing_frame->number, "missing_source_frame", missing_source_frame, "", -1, "", -1, "", -1);

		// If previous frame found, copy image from previous to missing frame (else we'll just wait a bit and try again later)
		if (parent_frame != NULL) {
			// Debug output
			ZmqLogger::Instance()->AppendDebugMethod("FFmpegReader::CheckMissingFrame (AddImage from Previous Video Frame)", "requested_frame", requested_frame, "missing_frame->number", missing_frame->number, "missing_source_frame", missing_source_frame, "", -1, "", -1, "", -1);

			// Add this frame to the processed map (since it's already done)
			std::shared_ptr<QImage> parent_image = parent_frame->GetImage();
			if (parent_image) {
				missing_frame->AddImage(std::shared_ptr<QImage>(new QImage(*parent_image)));

				processed_video_frames[missing_frame->number] = missing_frame->number;
				processed_audio_frames[missing_frame->number] = missing_frame->number;

				// Move frame to final cache
				final_cache.Add(missing_frame);

				// Remove frame from working cache
				working_cache.Remove(missing_frame->number);

				// Update last_frame processed
				last_frame = missing_frame->number;
			}
		}

	}

	return found_missing_frame;
}

// Check the working queue, and move finished frames to the finished queue
void FFmpegReader::CheckWorkingFrames(bool end_of_stream, int64_t requested_frame)
{
	// Loop through all working queue frames
    bool checked_count_tripped = false;
    int max_checked_count = 80;

	while (true)
	{
		// Get the front frame of working cache
		std::shared_ptr<Frame> f(working_cache.GetSmallestFrame());

		// Was a frame found?
		if (!f)
			// No frames found
			break;

		// Remove frames which are too old
		if (f && f->number < (requested_frame - (OPEN_MP_NUM_PROCESSORS * 2))) {
			working_cache.Remove(f->number);
		}

		// Check if this frame is 'missing'
		CheckMissingFrame(f->number);

		// Init # of times this frame has been checked so far
		int checked_count = 0;
		int checked_frames_size = 0;

		bool is_video_ready = false;
		bool is_audio_ready = false;
		{ // limit scope of next few lines
			const GenericScopedLock<CriticalSection> lock(processingCriticalSection);
			is_video_ready = processed_video_frames.count(f->number);
			is_audio_ready = processed_audio_frames.count(f->number);

			// Get check count for this frame
			checked_frames_size = checked_frames.size();
            if (!checked_count_tripped || f->number >= requested_frame)
			    checked_count = checked_frames[f->number];
            else
                // Force checked count over the limit
                checked_count = max_checked_count;
		}

		if (previous_packet_location.frame == f->number && !end_of_stream)
			is_audio_ready = false; // don't finalize the last processed audio frame
		bool is_seek_trash = IsPartialFrame(f->number);

		// Adjust for available streams
		if (!info.has_video) is_video_ready = true;
		if (!info.has_audio) is_audio_ready = true;

		// Make final any frames that get stuck (for whatever reason)
		if (checked_count >= max_checked_count && (!is_video_ready || !is_audio_ready)) {
			// Debug output
			ZmqLogger::Instance()->AppendDebugMethod("FFmpegReader::CheckWorkingFrames (exceeded checked_count)", "requested_frame", requested_frame, "frame_number", f->number, "is_video_ready", is_video_ready, "is_audio_ready", is_audio_ready, "checked_count", checked_count, "checked_frames_size", checked_frames_size);

            // Trigger checked count tripped mode (clear out all frames before requested frame)
            checked_count_tripped = true;

			if (info.has_video && !is_video_ready && last_video_frame) {
				// Copy image from last frame
				f->AddImage(std::shared_ptr<QImage>(new QImage(*last_video_frame->GetImage())));
				is_video_ready = true;
			}

			if (info.has_audio && !is_audio_ready) {
				// Mark audio as processed, and indicate the frame has audio data
				is_audio_ready = true;
			}
		}

		// Debug output
		ZmqLogger::Instance()->AppendDebugMethod("FFmpegReader::CheckWorkingFrames", "requested_frame", requested_frame, "frame_number", f->number, "is_video_ready", is_video_ready, "is_audio_ready", is_audio_ready, "checked_count", checked_count, "checked_frames_size", checked_frames_size);

		// Check if working frame is final
		if ((!end_of_stream && is_video_ready && is_audio_ready) || end_of_stream || is_seek_trash)
		{
			// Debug output
			ZmqLogger::Instance()->AppendDebugMethod("FFmpegReader::CheckWorkingFrames (mark frame as final)", "requested_frame", requested_frame, "f->number", f->number, "is_seek_trash", is_seek_trash, "Working Cache Count", working_cache.Count(), "Final Cache Count", final_cache.Count(), "end_of_stream", end_of_stream);

			if (!is_seek_trash)
			{
				// Add missing image (if needed - sometimes end_of_stream causes frames with only audio)
				if (info.has_video && !is_video_ready && last_video_frame)
					// Copy image from last frame
					f->AddImage(std::shared_ptr<QImage>(new QImage(*last_video_frame->GetImage())));

				// Reset counter since last 'final' frame
				num_checks_since_final = 0;

				// Move frame to final cache
				final_cache.Add(f);

				// Add to missing cache (if another frame depends on it)
				{
					const GenericScopedLock<CriticalSection> lock(processingCriticalSection);
					if (missing_video_frames_source.count(f->number)) {
						// Debug output
						ZmqLogger::Instance()->AppendDebugMethod("FFmpegReader::CheckWorkingFrames (add frame to missing cache)", "f->number", f->number, "is_seek_trash", is_seek_trash, "Missing Cache Count", missing_frames.Count(), "Working Cache Count", working_cache.Count(), "Final Cache Count", final_cache.Count(), "", -1);
						missing_frames.Add(f);
					}

                    // Remove from 'checked' count
                    checked_frames.erase(f->number);
				}

				// Remove frame from working cache
				working_cache.Remove(f->number);

				// Update last frame processed
				last_frame = f->number;

			} else {
				// Seek trash, so delete the frame from the working cache, and never add it to the final cache.
				working_cache.Remove(f->number);
			}
		}
		else
			// Stop looping
			break;
	}
}

// Check for the correct frames per second (FPS) value by scanning the 1st few seconds of video packets.
void FFmpegReader::CheckFPS()
{
	check_fps = true;
<<<<<<< HEAD
	AV_ALLOCATE_IMAGE(pFrame, AV_GET_CODEC_PIXEL_FORMAT(pStream, pCodecCtx), info.width, info.height);
=======
>>>>>>> 31e9e7b6

	int first_second_counter = 0;
	int second_second_counter = 0;
	int third_second_counter = 0;
	int forth_second_counter = 0;
	int fifth_second_counter = 0;
	int frames_detected = 0;
	int64_t pts = 0;

	// Loop through the stream
	while (true)
	{
		// Get the next packet (if any)
		if (GetNextPacket() < 0)
			// Break loop when no more packets found
			break;

		// Video packet
		if (packet->stream_index == videoStream)
		{
			// Check if the AVFrame is finished and set it
			if (GetAVFrame())
			{
				// Update PTS / Frame Offset (if any)
				UpdatePTSOffset(true);

				// Get PTS of this packet
				pts = GetVideoPTS();

				// Remove pFrame
				RemoveAVFrame(pFrame);

				// Apply PTS offset
				pts += video_pts_offset;

				// Get the video packet start time (in seconds)
				double video_seconds = double(pts) * info.video_timebase.ToDouble();

				// Increment the correct counter
				if (video_seconds <= 1.0)
					first_second_counter++;
				else if (video_seconds > 1.0 && video_seconds <= 2.0)
					second_second_counter++;
				else if (video_seconds > 2.0 && video_seconds <= 3.0)
					third_second_counter++;
				else if (video_seconds > 3.0 && video_seconds <= 4.0)
					forth_second_counter++;
				else if (video_seconds > 4.0 && video_seconds <= 5.0)
					fifth_second_counter++;

				// Increment counters
				frames_detected++;
			}
		}
	}

	// Double check that all counters have greater than zero (or give up)
	if (second_second_counter != 0 && third_second_counter != 0 && forth_second_counter != 0 && fifth_second_counter != 0) {
		// Calculate average FPS (average of first few seconds)
		int sum_fps = second_second_counter + third_second_counter + forth_second_counter + fifth_second_counter;
		int avg_fps = round(sum_fps / 4.0f);

		// Update FPS
		info.fps = Fraction(avg_fps, 1);

		// Update Duration and Length
		info.video_length = frames_detected;
		info.duration = frames_detected / (sum_fps / 4.0f);

		// Update video bit rate
		info.video_bit_rate = info.file_size / info.duration;
	} else if (second_second_counter != 0 && third_second_counter != 0) {
		// Calculate average FPS (only on second 2)
		int sum_fps = second_second_counter;

		// Update FPS
		info.fps = Fraction(sum_fps, 1);

		// Update Duration and Length
		info.video_length = frames_detected;
		info.duration = frames_detected / float(sum_fps);

		// Update video bit rate
		info.video_bit_rate = info.file_size / info.duration;
	} else {
		// Too short to determine framerate, just default FPS
		// Set a few important default video settings (so audio can be divided into frames)
		info.fps.num = 30;
		info.fps.den = 1;

		// Calculate number of frames
		info.video_length = frames_detected;
		info.duration = frames_detected / info.fps.ToFloat();
	}
}

// Remove AVFrame from cache (and deallocate it's memory)
void FFmpegReader::RemoveAVFrame(AVFrame* remove_frame)
{
    // Remove pFrame (if exists)
    if (remove_frame)
    {
        // Free memory
		av_freep(&remove_frame->data[0]);
	}
}

// Remove AVPacket from cache (and deallocate it's memory)
void FFmpegReader::RemoveAVPacket(AVPacket* remove_packet)
{
	// deallocate memory for packet
    AV_FREE_PACKET(remove_packet);

	// Delete the object
	delete remove_packet;
}

/// Get the smallest video frame that is still being processed
int64_t FFmpegReader::GetSmallestVideoFrame()
{
	// Loop through frame numbers
	map<int64_t, int64_t>::iterator itr;
	int64_t smallest_frame = -1;
	const GenericScopedLock<CriticalSection> lock(processingCriticalSection);
	for(itr = processing_video_frames.begin(); itr != processing_video_frames.end(); ++itr)
	{
		if (itr->first < smallest_frame || smallest_frame == -1)
			smallest_frame = itr->first;
	}

	// Return frame number
	return smallest_frame;
}

/// Get the smallest audio frame that is still being processed
int64_t FFmpegReader::GetSmallestAudioFrame()
{
	// Loop through frame numbers
	map<int64_t, int64_t>::iterator itr;
	int64_t smallest_frame = -1;
	const GenericScopedLock<CriticalSection> lock(processingCriticalSection);
	for(itr = processing_audio_frames.begin(); itr != processing_audio_frames.end(); ++itr)
	{
		if (itr->first < smallest_frame || smallest_frame == -1)
			smallest_frame = itr->first;
	}

	// Return frame number
	return smallest_frame;
}

// Generate JSON string of this object
string FFmpegReader::Json() {

	// Return formatted string
	return JsonValue().toStyledString();
}

// Generate Json::JsonValue for this object
Json::Value FFmpegReader::JsonValue() {

	// Create root json object
	Json::Value root = ReaderBase::JsonValue(); // get parent properties
	root["type"] = "FFmpegReader";
	root["path"] = path;

	// return JsonValue
	return root;
}

// Load JSON string into this object
void FFmpegReader::SetJson(string value) {

	// Parse JSON string into JSON objects
	Json::Value root;
	Json::Reader reader;
	bool success = reader.parse( value, root );
	if (!success)
		// Raise exception
		throw InvalidJSON("JSON could not be parsed (or is invalid)", "");

	try
	{
		// Set all values that match
		SetJsonValue(root);
	}
	catch (exception e)
	{
		// Error parsing JSON (or missing keys)
		throw InvalidJSON("JSON is invalid (missing keys or invalid data types)", "");
	}
}

// Load Json::JsonValue into this object
void FFmpegReader::SetJsonValue(Json::Value root) {

	// Set parent data
	ReaderBase::SetJsonValue(root);

	// Set data from Json (if key is found)
	if (!root["path"].isNull())
		path = root["path"].asString();

	// Re-Open path, and re-init everything (if needed)
	if (is_open)
	{
		Close();
		Open();
	}
}<|MERGE_RESOLUTION|>--- conflicted
+++ resolved
@@ -268,19 +268,6 @@
 
 			// Get codec and codec context from stream
 			AVCodec *pCodec = avcodec_find_decoder(codecId);
-<<<<<<< HEAD
-=======
-			pCodecCtx = AV_GET_CODEC_CONTEXT(pStream, pCodec);
-
-			// Set number of threads equal to number of processors (not to exceed 16)
-			pCodecCtx->thread_count = min(FF_NUM_PROCESSORS, 16);
-
-			if (pCodec == NULL) {
-				throw InvalidCodec("A valid video codec could not be found for this file.", path);
-			}
-
-			// Init options
->>>>>>> 31e9e7b6
 			AVDictionary *opts = NULL;
 			int retry_decode_open = 2;
 			// If hw accel is selected but hardware connot handle repeat with software decoding
@@ -2184,10 +2171,7 @@
 void FFmpegReader::CheckFPS()
 {
 	check_fps = true;
-<<<<<<< HEAD
 	AV_ALLOCATE_IMAGE(pFrame, AV_GET_CODEC_PIXEL_FORMAT(pStream, pCodecCtx), info.width, info.height);
-=======
->>>>>>> 31e9e7b6
 
 	int first_second_counter = 0;
 	int second_second_counter = 0;
