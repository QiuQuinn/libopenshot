--- conflicted
+++ resolved
@@ -1,65 +1,61 @@
-
-#include "KalmanTracker.h"
-#include "Hungarian.h"
-
-#include <iostream>
-#include <fstream>
-#include <iomanip> // to format image names using setw() and setfill()
-#include <set>
-
-#include "opencv2/video/tracking.hpp"
-#include "opencv2/highgui/highgui.hpp"
-
-#ifndef _OPENCV_KCFTRACKER_HPP_
-#define _OPENCV_KCFTRACKER_HPP_
-#endif
-#pragma once
-
-typedef struct TrackingBox
-{
-	int frame = 0;
-	float confidence = 0;
-	int classId = 0;
-	int id = 0;
-	cv::Rect_<float> box = cv::Rect_<float>(0.0, 0.0, 0.0, 0.0);
-<<<<<<< HEAD
-	TrackingBox() {} 
-=======
-	TrackingBox() {}  
->>>>>>> 0d522e1d
-	TrackingBox(int _frame, float _confidence, int _classId, int _id) : frame(_frame), confidence(_confidence), classId(_classId), id(_id) {}
-} TrackingBox;
-
-class SortTracker
-{
-public:
-	// Constructor
-	SortTracker(int max_age = 7, int min_hits = 2);
-	// Initialize tracker
-
-	// Update position based on the new frame
-	void update(std::vector<cv::Rect> detection, int frame_count, double image_diagonal, std::vector<float> confidences, std::vector<int> classIds);
-	double GetIOU(cv::Rect_<float> bb_test, cv::Rect_<float> bb_gt);
-	double GetCentroidsDistance(cv::Rect_<float> bb_test, cv::Rect_<float> bb_gt);
-	std::vector<KalmanTracker> trackers;
-
-	double max_centroid_dist_norm = 0.05;
-
-	std::vector<cv::Rect_<float>> predictedBoxes;
-	std::vector<std::vector<double>> centroid_dist_matrix;
-	std::vector<int> assignment;
-	std::set<int> unmatchedDetections;
-	std::set<int> unmatchedTrajectories;
-	std::set<int> allItems;
-	std::set<int> matchedItems;
-	std::vector<cv::Point> matchedPairs;
-
-	std::vector<TrackingBox> frameTrackingResult;
-	std::vector<int> dead_trackers_id;
-
-	unsigned int trkNum = 0;
-	unsigned int detNum = 0;
-	int _min_hits;
-	int _max_age;
-	bool alive_tracker;
-};
+
+#include "KalmanTracker.h"
+#include "Hungarian.h"
+
+#include <iostream>
+#include <fstream>
+#include <iomanip> // to format image names using setw() and setfill()
+#include <set>
+
+#include "opencv2/video/tracking.hpp"
+#include "opencv2/highgui/highgui.hpp"
+
+#ifndef _OPENCV_KCFTRACKER_HPP_
+#define _OPENCV_KCFTRACKER_HPP_
+#endif
+#pragma once
+
+typedef struct TrackingBox
+{
+	int frame = 0;
+	float confidence = 0;
+	int classId = 0;
+	int id = 0;
+	cv::Rect_<float> box = cv::Rect_<float>(0.0, 0.0, 0.0, 0.0);
+	TrackingBox() {}  
+	TrackingBox(int _frame, float _confidence, int _classId, int _id) : frame(_frame), confidence(_confidence), classId(_classId), id(_id) {}
+} TrackingBox;
+
+class SortTracker
+{
+public:
+	// Constructor
+	SortTracker(int max_age = 7, int min_hits = 2);
+	// Initialize tracker
+
+	// Update position based on the new frame
+	void update(std::vector<cv::Rect> detection, int frame_count, double image_diagonal, std::vector<float> confidences, std::vector<int> classIds);
+	double GetIOU(cv::Rect_<float> bb_test, cv::Rect_<float> bb_gt);
+	double GetCentroidsDistance(cv::Rect_<float> bb_test, cv::Rect_<float> bb_gt);
+	std::vector<KalmanTracker> trackers;
+
+	double max_centroid_dist_norm = 0.05;
+
+	std::vector<cv::Rect_<float>> predictedBoxes;
+	std::vector<std::vector<double>> centroid_dist_matrix;
+	std::vector<int> assignment;
+	std::set<int> unmatchedDetections;
+	std::set<int> unmatchedTrajectories;
+	std::set<int> allItems;
+	std::set<int> matchedItems;
+	std::vector<cv::Point> matchedPairs;
+
+	std::vector<TrackingBox> frameTrackingResult;
+	std::vector<int> dead_trackers_id;
+
+	unsigned int trkNum = 0;
+	unsigned int detNum = 0;
+	int _min_hits;
+	int _max_age;
+	bool alive_tracker;
+};